#!/usr/bin/env python
# File created on 05 Oct 2009.

from __future__ import division

from os import remove, makedirs, system
from os.path import (split, splitext, basename, isdir, abspath, isfile, exists,
                     join)
from subprocess import PIPE, Popen
from datetime import datetime

from cogent.util.misc import remove_files
from cogent.parse.fasta import MinimalFastaParser
from cogent.app.formatdb import build_blast_db_from_fasta_path
from cogent.app.parameters import ValuedParameter, FlagParameter
from cogent.util.misc import remove_files
from skbio.app.util import (which, CommandLineApplication, ResultPath,
                            ApplicationError, ApplicationNotFoundError)

from qiime.util import (FunctionWithParams,
                        write_degapped_fasta_to_file, get_tmp_filename, create_dir,
                        split_fasta_on_sample_ids_to_files)
from qiime.assign_taxonomy import BlastTaxonAssigner
<<<<<<< HEAD

from bk_usearch.usearch import (usearch61_smallmem_cluster,
                                usearch61_chimera_check_denovo,
                                parse_usearch61_clusters,
                                usearch61_chimera_check_ref)
=======
from brokit.usearch import (usearch61_smallmem_cluster,
                            usearch61_chimera_check_denovo,
                            parse_usearch61_clusters,
                            usearch61_chimera_check_ref)
>>>>>>> 4dee9826

__author__ = "Greg Caporaso"
__copyright__ = "Copyright 2011, The QIIME Project"
__credits__ = ["Greg Caporaso", "Jens Reeder", "William Walters",
               "Jai Ram Rideout"]
__license__ = "GPL"
__version__ = "1.8.0-dev"
__maintainer__ = "Greg Caporaso"
__email__ = "gregcaporaso@gmail.com"

# NOTE: The next ChimeraSlayer release will have an option to increase the number of
#      iterations performed. Currently the hard coded default is 100, which leads to
#      considerable fluctuations in the classification. As of Brian Haas recommendation
#      we should increase this value to (optimally to 1000, need to test if a lower value
#      is a good compromise)


class ChimeraChecker(FunctionWithParams):

    """A ChimeraChecker takes a sequence collection and returns list of chimeric seqs.

    This is an abstract class: subclasses should implement the __call__
    method.

    Note: sequence ids should be preserved during this process, i.e. the
    description lines should be saved/restored if the alignment app is
    destructive to them.
    """
    Name = 'ChimeraChecker'

    def __init__(self, params):
        """Return new ChimeraChecker object with specified params.

        """
        self.Params = params

    def __call__(self, seq_path, result_path=None, log_path=None):
        """Returns alignment from sequences.

        Parameters:
        seq_path: path to file of sequences
        result_path: path to file of results. If specified, should
         dump the result to the desired path as fasta, otherwise will
         return list of sequence identifiers.
        log_path: path to log, which should include dump of params.

        """
        # return list of the chimeric sequences
        return self.getResult(seq_path)

    def getResult(self, seq_path):
        """ Must be overwritten in subclasses """
        raise NotImplementedError("ChimeraChecker is an abstract class")

    def cleanUp(self):
        """ Overwrite if any clean-up is necessasry

            Included here so all ChimeraCheckers can call cleanUp() without
             having to know if it is defined for a certain sub-class.
        """
        pass


class MetaChimeraChecker(ChimeraChecker):

    """ """
    Name = 'MetaChimeraChecker'

    def __init__(self, params):
        """
        """

        try:
            chimera_checker_constructors = \
                params['chimera_checker_constructors']
        except KeyError:
            raise ValueError("Must provide 'chimera_checker_constructors' to define %s."
                             % self.Name)

        chimera_checkers = []
        for constructor, constructor_params in chimera_checker_constructors:
            chimera_checkers.append(constructor(constructor_params))
        self.chimera_checkers = chimera_checkers

    def getResult(self, seqs_fp):
        raise NotImplementedError("%s is not yet written" % self.Name)


class ChimeraSlayerChimeraChecker(ChimeraChecker):

    """ """
    # Most of the work is done in the ChimeraSlayer_app controller,
    # so we have a very lean Class here
    Name = 'ChimeraSlayerChimeraChecker'

    def __init__(self, params):
        """Return new ChimeraSlayerChimeraChecker object with specified params."""

        _params = {}

        _params.update(params)

        ChimeraChecker.__init__(self, _params)

    def cleanUp(self):
        """Remove all intermediate files"""
        # All intermediates should be removed by app controller
        pass

    def __call__(self, seq_path, db_FASTA_fp=None, db_NAST_fp=None,
                 result_path=None, log_path=None, min_div_ratio=None,
                 keep_intermediates=False):
        """Run chimeraSlayer on input seqs."""

        chimeras = get_chimeras_from_Nast_aligned(
            seq_path, ref_db_aligned_fp=db_NAST_fp,
            ref_db_fasta_fp=db_FASTA_fp,
            min_div_ratio=min_div_ratio,
            keep_intermediates=keep_intermediates)
        return chimeras


def chimeraSlayer_identify_chimeras(seqs_fp, db_FASTA_fp=None,
                                    db_NAST_fp=None, output_fp=None,
                                    min_div_ratio=None, keep_intermediates=False):
    """ """
    params = {}
    cc = ChimeraSlayerChimeraChecker(params)

    if output_fp:
        of = open(output_fp, 'w')
        for seq_id, parents in cc(seqs_fp, db_FASTA_fp=db_FASTA_fp,
                                  db_NAST_fp=db_NAST_fp,
                                  min_div_ratio=min_div_ratio,
                                  keep_intermediates=keep_intermediates):
            of.write('\t'.join([seq_id] + parents))
            of.write('\n')
        of.close()
        result = None
    else:
        result = list(cc(seqs_fp, db_FASTA_fp=db_FASTA_fp,
                         db_NAST_fp=db_NAST_fp,
                         min_div_ratio=min_div_ratio,
                         keep_intermediates=keep_intermediates))

    if not keep_intermediates:
        cc.cleanUp()
    return result


class BlastFragmentsChimeraChecker(ChimeraChecker):

    """  """
    Name = 'BlastFragmentsChimeraChecker'

    def __init__(self, params):
        """Return new BlastFragmentsChimeraChecker object with specified params.

        """
        _params = {'max_e_value': 1e-30,
                   'min_pct_id': 0.90,
                   'num_fragments': 3,
                   'taxonomy_depth': 4}
        _params.update(params)

        try:
            id_to_taxonomy_fp = params['id_to_taxonomy_fp']
        except KeyError:
            raise ValueError(
                "id_to_taxonomy_filepath must be provided to %s" %
                self.Name)

        # Create the blast database if it hasn't been provided
        if 'blast_db' not in params or params['blast_db'] is None:
            try:
                reference_seqs_fp = params['reference_seqs_fp']
            except KeyError:
                raise ValueError(
                    "refseqs_fp or blast_db must be provided to  %s" %
                    self.Name)
            blast_db, self._db_files_to_remove = \
                build_blast_db_from_fasta_path(reference_seqs_fp)
        else:
            blast_db = params['blast_db']
            self._db_files_to_remove = []

        self._taxon_assigner = BlastTaxonAssigner(
            {'blast_db': blast_db,
             'id_to_taxonomy_filepath': id_to_taxonomy_fp,
             'Max E value': _params['max_e_value'],
             'Min percent identity': _params['min_pct_id']
             })

        ChimeraChecker.__init__(self, _params)

    def cleanUp(self):
        """ Remove temporary blast database files, if applicable
        """
        remove_files(self._db_files_to_remove, error_on_missing=False)

    def _fragment_seq(self, seq):
        """ Returns list of n roughly equal-sized fragments of seq

            Modified from Python Cookbook entry comment at:
             http://code.activestate.com/recipes/425397/

            ** This method needs to be parameterized, as there are other ways
            we might want to fragment sequences. For example, we might want to
            specify breakpoints. Currently, this will split seq into
            self.num_fragments roughly equal-sized fragments.
        """
        num_fragments = self.Params['num_fragments']
        results = []
        start = 0
        for i in range(num_fragments):
            # My notes:
            # len(seq[i::n]) gives the number of even multiples of
            # num_fragments exist between i (inclusive) and the end of the seq.
            stop = start + len(seq[i::num_fragments])
            results.append(seq[start:stop])
            start = stop
        return results

    def getResult(self, seq_path):
        """ """
        # Iterate over seq_id, seq pairs from seq_path
        for seq_id, seq in MinimalFastaParser(open(seq_path)):
            # Generate a list of fragments
            fragments = self._fragment_seq(seq)
            # Assign the taxonomy for each of the fragments
            taxon_assignments = \
                [self._get_taxonomy(fragment) for fragment in fragments]
            # Test whether the taxon_assignments suggest that the
            # current seq is a chimera
            if self._is_chimeric(taxon_assignments):
                # If so, yield the seq_id and the list of taxon_assignments
                yield seq_id, taxon_assignments

    def _is_chimeric(self, taxon_assignments):
        """From list of taxon assignments, determine if sequence is chimeric

            ** This method needs to be parameterized, as there are other ways
            we might want to test for chimeras based on taxon_assignments.

            This method checks that taxon assignments are identical to a
            depth of depth (the input parameter). Assignments to
            'No blast hit' are ignored, as these cannot provide evidence
            for a sequence being chimeric. This function considers a sequnce
            non-chimeric until it finds evidence that it is chimeric.
            Currently only the first blast hit is considered -- this is
            something we will want to change.

            When tested against a balanced test set containing 84 chimeric
             sequences and 84 non-chimeric sequences
             (precision, recall, f-measure)
             respectively are:
              @ depth=3 (0.67,0.36,0.47)
              @ depth=4 (0.67,0.60,0.63)
              @ depth=5 (0.56,0.64,0.60)

        """
        depth = self.Params['taxonomy_depth']
        # split the assignments, ignoring fragments which had no blast
        # result (as these cannot provide evidence for a sequence being
        # chimeric)
        split_assignments = [ta.split(';')
                             for ta in taxon_assignments if ta != 'No blast hit']
        for i in range(depth):
            try:
                assignments_at_depth_i =\
                    [a[i].strip() for a in split_assignments]
            except IndexError:
                # We return False if there is no information at current
                # depth because there is not enough information to call
                # the sequence chimeric
                return False
            if len(set(assignments_at_depth_i)) > 1:
                return True

        return False

    def _get_taxonomy(self, fragment):
        """ Return the taxonomy of fragment

            This function is awful right now, because the blast app
             controller takes a file. This therefore results in each
             fragment being written to file and subsequently cleaned up.
             This can be _very_ slow. I recently updated BlastTaxonAssigner
             to handle this better, but it will involve some re-writes here
             to get it all going.
        """

        # Pass the temporary file to the taxon assigner, and get the
        # taxonomy and quality score back
        r = self._taxon_assigner(seqs=[('fragment', fragment)])['fragment']
        taxonomy, quality_score = r[0], r[1]

        # Return the taxonomy
        return taxonomy


def blast_fragments_identify_chimeras(seqs_fp, id_to_taxonomy_fp,
                                      reference_seqs_fp=None, blast_db=None, min_pct_id=0.90,
                                      max_e_value=1e-30, num_fragments=3, output_fp=None, taxonomy_depth=4):
    """ """
    params = {'id_to_taxonomy_fp': id_to_taxonomy_fp,
              'reference_seqs_fp': reference_seqs_fp,
              'blast_db': blast_db,
              'min_pct_id': min_pct_id,
              'max_e_value': max_e_value,
              'num_fragments': num_fragments,
              'taxonomy_depth': taxonomy_depth}
    bcc = BlastFragmentsChimeraChecker(params)

    if output_fp:
        of = open(output_fp, 'w')
        for seq_id, tax_assignments in bcc(seqs_fp):
            of.write('\t'.join([seq_id] + tax_assignments))
            of.write('\n')
        of.close()
        result = None
    else:
        result = list(bcc(seqs_fp))

    bcc.cleanUp()
    return result


# App controller for ChimeraSlayer and convenience functions
class ChimeraSlayer(CommandLineApplication):

    """ ChimeraSlayer ApplicationController

    """

    _command = 'ChimeraSlayer.pl'
    _input_handler = '_input_as_parameters'
    _parameters = {

        # multi-fasta file containing query sequences in alignment format
        '--query_NAST': ValuedParameter('--', Name='query_NAST', Delimiter=' ',
                                        IsPath=True),

        '--db_NAST': ValuedParameter('--', Name='db_NAST', Delimiter=' ',
                                     IsPath=True),

        '--db_FASTA': ValuedParameter('--', Name='db_FASTA', Delimiter=' ',
                                      IsPath=True),

        '--exec_dir': ValuedParameter('--', Name='exec_dir', Delimiter=' ',
                                      IsPath=True),

        '-R': ValuedParameter('-', Name='R', Delimiter=' ')
    }

    _suppress_stdout = False
    _suppress_stderr = False

    def _input_as_parameters(self, data):
        """ Set the input paths (a NAST aligned fasta filepath)
        """
        # The list of values which can be passed on a per-run basis
        allowed_values = ['--query_NAST', '--db_NAST', '--db_FASTA', '-R']

        unsupported_parameters = set(data.keys()) - set(allowed_values)
        if unsupported_parameters:
            raise ApplicationError(
                "Unsupported parameter(s) passed when calling ChimeraSlayer: %s" %
                ' '.join(unsupported_parameters))

        return ''

    def _get_result_paths(self, data):
        """ Set the result paths """

        result = {}

        inp_file_name = str(self.Parameters['--query_NAST'].Value)
        inp_file_name = inp_file_name.rstrip('"')
        inp_file_name = inp_file_name.lstrip('"')

        exec_dir = self.Parameters['--exec_dir']
        if exec_dir.isOn():
            exec_dir = str(exec_dir.Value)
            exec_dir = exec_dir.lstrip('"')
            exec_dir = exec_dir.rstrip('"')

            if inp_file_name[0] == '/':
                # path is already absolute
                pass
            else:
                inp_file_name = exec_dir + "/" + inp_file_name

        if not exists(inp_file_name + ".CPS.CPC"):
            raise ApplicationError("Calling ChimeraSlayer failed.")

        result['CPS'] = ResultPath(Path=inp_file_name + ".CPS.CPC",
                                   IsWritten=True)
        return result

    def remove_intermediate_files(self):
        """Remove all intermediate files."""

        # tmp files are written in the current dir,
        # app controller always jumps into dir specified via exec_dir
        # Note: blast intermediates are not removed
        exec_dir = str(self.Parameters['--exec_dir'].Value)
        inp_file_name = str(self.Parameters['--query_NAST'].Value)

        exec_dir = exec_dir.rstrip('"')
        exec_dir = exec_dir.lstrip('"')

        inp_file_name = inp_file_name.rstrip('"')
        inp_file_name = inp_file_name.lstrip('"')

        tmp_suffixes = [".CPS", ".CPS.CPC", ".CPS_RENAST", ".CPS_RENAST.cidx",
                        ".CPS.CPC.wTaxons", ".cidx"]
        cs_tmp_files = [
            exec_dir +
            '/' +
            inp_file_name +
            x for x in tmp_suffixes]
        remove_files(cs_tmp_files, error_on_missing=False)

        db_param = self.Parameters['--db_NAST']
        if db_param.isOn():
            nast_db_name = str(db_param.Value)
            nast_db_name = nast_db_name.rstrip('"')
            nast_db_name = nast_db_name.lstrip('"')

            # Better do not remove this file since other ChimeraSlayer
            # instances running on the same ref set might use this file
            # Should be rather deleted in the calling function
#            remove_files([nast_db_name + ".cidx"],
#                         error_on_missing=False)

        fasta_param = self.Parameters['--db_FASTA']
        if fasta_param.isOn():
            fasta_name = str(fasta_param.Value)
            fasta_name = fasta_name.rstrip('"')
            fasta_name = fasta_name.lstrip('"')

            blast_db_files = [
                fasta_name +
                x for x in [
                    ".nsq",
                    ".nin",
                    ".nhr",
                    ".cidx"]]
            remove_files(blast_db_files, error_on_missing=False)

    def getHelp(self):
        """Method that points to documentation"""
        help_str =\
            """##########################################################################################
#
#  Required:
#
#    --query_NAST      multi-fasta file containing query sequences in alignment format
#
#  Common opts:
#
#    --db_NAST        db in NAST format
#    --db_FASTA       db in fasta format (megablast formatted)
#
#
#    -n       number of top matching database sequences to compare to (default 15)
#    -R       min divergence ratio default: 1.007
#    -P       min percent identity among matching sequences (default: 90)
#
#  ## parameters to tune ChimeraParentSelector:
#
#  Scoring parameters:
#   -M match score   (default: +5)
#   -N mismatch penalty  (default: -4)
#   -Q min query coverage by matching database sequence (default: 70)
#   -T maximum traverses of the multiple alignment  (default: 1)

#
#  ## parameters to tune ChimeraPhyloChecker:
#
#
#    --windowSize                default 50
#    --windowStep                default 5
#    --minBS      minimum bootstrap support for calling chimera (default: 90)
#    -S           percent of SNPs to sample on each side of breakpoint for computing bootstrap support (default: 10)
#    --num_parents_test       number of potential parents to test for chimeras (default: 3)
#    --MAX_CHIMERA_PARENT_PER_ID    Chimera/Parent alignments with perID above this are considered non-chimeras (default 100; turned off)
#
#  ## misc opts
#
#   --printFinalAlignments          shows alignment between query sequence and pair of candidate chimera parents
#   --printCSalignments             print ChimeraSlayer alignments in ChimeraSlayer output
#   --exec_dir                      chdir to here before running
#
#########################################################################################
        """
        return help_str


# Start functions for processing output files
def parse_CPS_file(lines):
    """Parse the CPS file from ChimeraSlayer.

One line if this file look like this:

ChimeraSlayer   chimera_AJ007403        7000004131495956        S000469847      1.0360  99.35   100     0.9354  89.70   0       YES    NAST:4595-4596  ECO:941-942

0      ChimeraSlayer
1      chimera_AJ007403            # the accession of the chimera query
2      S000387216                  # reference parent A
3      S000001688                  # reference parent B
4      0.9422                      # divergence ratio of query to chimera (left_A, right_B)
5      90.00                       # percent identity between query and chimera(left_A, right_B)
6      0                           # confidence in query as a chimera related to (left_A, right_B)
7      1.0419                      # divergence ratio of query to chimera (right_A, left_B)
8      99.52                       # percent identity between query and chimera(right_A, left_B)
9      100                         # confidence in query as a chimera related to (right_A, left_B)
10     YES                         # ** verdict as a chimera or not **
11     NAST:4032-4033              # estimated approximate chimera breakpoint in NAST coordinates
12     ECO:767-768                 # estimated approximate chimera breakpoint according to the E. coli unaligned reference seq coordinates
"""

    chimeras = []
    for line in lines:
        record = line.split()
        try:
            id = record[1]
            parent1 = record[2]
            parent2 = record[3]
            verdict = record[10]
        except IndexError:
            raise ValueError("Error parsing ChimeraSlayer CPS file.")
        if verdict == "YES":
            chimeras.append((id, [parent1, parent2]))
    return chimeras

# End functions for processing output files


def make_cidx_file(fp):
    """make a CS index file.

    fp: reference DB to make an index of

    ChimeraSlayer implicetely performs this task when the file is not
    already created and deletes it when done. Especially in a parallel
    environment it mkaes sense to manually make and delete the file.
    """

    if which("cdbfasta"):
        # cdbfasta comes with the microbiometools/CS
        # should always be installed when using CS
        args = ["cdbfasta", fp]
        # cdbfasta write one line to stderr
        stdout, stderr = Popen(args, stderr=PIPE, stdout=PIPE).communicate()
    else:
        raise ApplicationNotFoundError

# Start convenience functions


def get_chimeras_from_Nast_aligned(seqs_fp, ref_db_aligned_fp=None,
                                   ref_db_fasta_fp=None,
                                   HALT_EXEC=False, min_div_ratio=None,
                                   keep_intermediates=False):
    """remove chimeras from seqs_fp using chimeraSlayer.

    seqs_fp:  a filepath with the seqs to check in the file
    ref_db_aligned_fp: fp to (pynast) aligned reference sequences
    ref_db_fasta_fp: same seqs as above, just unaligned. Will be computed on the fly if not provided,
    HALT_EXEC: stop execution if true
    min_div_ratio: passed to ChimeraSlayer App
    """

    files_to_remove = []
    # might come in as FilePath object with quotes
    seqs_fp = str(seqs_fp)
    seqs_fp = seqs_fp.rstrip('"')
    seqs_fp = seqs_fp.lstrip('"')

    seqs_dir, new_seqs_fp = split(seqs_fp)

    # if fp is in current dir, we fake a dir change
    if seqs_dir == "":
        seqs_dir = "./"

    # Chimera Slayer puts some temp files in current dir and some in dir of input file
    # use exe_dir to change to dir of input file, so to have all tmp files in
    # one place
    params = {'--query_NAST': new_seqs_fp,
              '--exec_dir': seqs_dir}

    if ref_db_aligned_fp is None and ref_db_fasta_fp is None:
        # use default db, whose relative position to the
        # ChimeraSlayer binary is hardcoded
        pass

    else:
        if not ref_db_fasta_fp:
            # make degapped reference file
            ref_db_fasta_fp = write_degapped_fasta_to_file(MinimalFastaParser(
                open(ref_db_aligned_fp)))
            files_to_remove.append(ref_db_fasta_fp)
        # use user db
        params.update({'--db_NAST': abspath(ref_db_aligned_fp),
                       '--db_FASTA': abspath(ref_db_fasta_fp)})

    if min_div_ratio is not None:
        params.update({'-R': min_div_ratio})

    app = ChimeraSlayer(params=params, HALT_EXEC=HALT_EXEC)
    app_results = app()

#    this is a FilePath object in case of success.
#    How can we test for failure here?
    #    if not exists(app_results['CPS']):
#         raise ApplicationError, "ChimeraSlayer failed. No output file."

    chimeras = parse_CPS_file((app_results['CPS']))
    if not keep_intermediates:
        app.remove_intermediate_files()
        remove_files(files_to_remove)

    return chimeras


def usearch61_chimera_check(input_seqs_fp,
                            output_dir,
                            reference_seqs_fp=None,
                            suppress_usearch61_intermediates=False,
                            suppress_usearch61_ref=False,
                            suppress_usearch61_denovo=False,
                            split_by_sampleid=False,
                            non_chimeras_retention="union",
                            usearch61_minh=0.28,
                            usearch61_xn=8.0,
                            usearch61_dn=1.4,
                            usearch61_mindiffs=3,
                            usearch61_mindiv=0.8,
                            usearch61_abundance_skew=2.0,
                            percent_id_usearch61=0.97,
                            minlen=64,
                            word_length=8,
                            max_accepts=1,
                            max_rejects=8,
                            verbose=False,
                            threads=1.0,
                            HALT_EXEC=False):
    """ Main convenience function for usearch61 chimera checking

    input_seqs_fp:  filepath of input fasta file.
    output_dir:  output directory
    reference_seqs_fp: fasta filepath for reference chimera detection.
    suppress_usearch61_intermediates:  Suppress retention of .uc and log files.
    suppress_usearch61_ref:  Suppress usearch61 reference chimera detection.
    suppress_usearch61_denovo:  Suppress usearch61 de novo chimera detection.
    split_by_sampleid:  Split by sample ID for de novo chimera detection.
    non_chimeras_retention: Set to "union" or "intersection" to retain
     non-chimeras between de novo and reference based results.
    usearch61_minh: Minimum score (h) to be classified as chimera.
     Increasing this value tends to the number of false positives (and also
     sensitivity).
    usearch61_xn:  Weight of "no" vote.  Increasing this value tends to the
     number of false positives (and also sensitivity).
    usearch61_dn:  Pseudo-count prior for "no" votes. (n). Increasing this
     value tends to the number of false positives (and also sensitivity).
    usearch61_mindiffs:  Minimum number of diffs in a segment. Increasing this
     value tends to reduce the number of false positives while reducing
     sensitivity to very low-divergence chimeras.
    usearch61_mindiv:  Minimum divergence, i.e. 100% - identity between the
     query and closest reference database sequence. Expressed as a percentage,
     so the default is 0.8%, which allows chimeras that are up to 99.2% similar
     to a reference sequence.
    usearch61_abundance_skew: abundance skew for de novo chimera comparisons.
    percent_id_usearch61: identity to cluster sequences at
    minlen: minimum sequence length for use with usearch61
    word_length: length of nucleotide 'words' for usearch61
    max_accepts: max number of accepts for hits with usearch61
    max_rejects: max number of rejects for usearch61, increasing allows more
     sensitivity at a cost of speed
    threads: Specify number of threads used per core per CPU
    HALT_EXEC=application controller option to halt execution and print command
    """

    """
    Need to cluster sequences de novo first to get 1. abundance information
    and 2 consensus sequence for each cluster.  Using dereplication followed
    by clustering does not appear to automatically update complete cluster
    size, will directly cluster raw seqs with the small_mem clustering option.

    This means without additional parsing steps to recalculate
    actual cluster sizes, the sizeorder option can't be used for de novo
    clustering and downstream chimera detection."""

    files_to_remove = []

    # Get absolute paths to avoid issues with calling usearch
    input_seqs_fp = abspath(input_seqs_fp)
    output_dir = abspath(output_dir)
    if reference_seqs_fp:
        reference_seqs_fp = abspath(reference_seqs_fp)
    log_fp = join(output_dir, "identify_chimeric_seqs.log")
    chimeras_fp = join(output_dir, "chimeras.txt")
    non_chimeras_fp = join(output_dir, "non_chimeras.txt")

    non_chimeras = []
    chimeras = []
    log_lines = {'denovo_chimeras': 0,
                 'denovo_non_chimeras': 0,
                 'ref_chimeras': 0,
                 'ref_non_chimeras': 0}

    if split_by_sampleid:
        if verbose:
            print "Splitting fasta according to SampleID..."
        full_seqs = open(input_seqs_fp, "U")
        sep_fastas =\
            split_fasta_on_sample_ids_to_files(MinimalFastaParser(full_seqs),
                                               output_dir)
        full_seqs.close()

        if suppress_usearch61_intermediates:
            files_to_remove += sep_fastas

        for curr_fasta in sep_fastas:
            curr_chimeras, curr_non_chimeras, files_to_remove, log_lines =\
                identify_chimeras_usearch61(curr_fasta, output_dir,
                                            reference_seqs_fp, suppress_usearch61_intermediates,
                                            suppress_usearch61_ref, suppress_usearch61_denovo,
                                            non_chimeras_retention, usearch61_minh, usearch61_xn,
                                            usearch61_dn, usearch61_mindiffs, usearch61_mindiv,
                                            usearch61_abundance_skew, percent_id_usearch61, minlen,
                                            word_length, max_accepts, max_rejects, files_to_remove, HALT_EXEC,
                                            log_lines, verbose, threads)

            chimeras += curr_chimeras
            non_chimeras += curr_non_chimeras

    else:
        chimeras, non_chimeras, files_to_remove, log_lines =\
            identify_chimeras_usearch61(input_seqs_fp, output_dir,
                                        reference_seqs_fp, suppress_usearch61_intermediates,
                                        suppress_usearch61_ref, suppress_usearch61_denovo,
                                        non_chimeras_retention, usearch61_minh, usearch61_xn,
                                        usearch61_dn, usearch61_mindiffs, usearch61_mindiv,
                                        usearch61_abundance_skew, percent_id_usearch61, minlen,
                                        word_length, max_accepts, max_rejects, files_to_remove, HALT_EXEC,
                                        log_lines, verbose, threads)

    # write log, non chimeras, chimeras.
    write_usearch61_log(log_fp, input_seqs_fp, output_dir,
                        reference_seqs_fp, suppress_usearch61_intermediates,
                        suppress_usearch61_ref, suppress_usearch61_denovo,
                        split_by_sampleid, non_chimeras_retention, usearch61_minh,
                        usearch61_xn, usearch61_dn, usearch61_mindiffs, usearch61_mindiv,
                        usearch61_abundance_skew, percent_id_usearch61, minlen,
                        word_length, max_accepts, max_rejects, HALT_EXEC, log_lines)

    chimeras_f = open(chimeras_fp, "w")
    non_chimeras_f = open(non_chimeras_fp, "w")
    for curr_chimera in chimeras:
        chimeras_f.write("%s\n" % curr_chimera)
    for curr_non_chimera in non_chimeras:
        non_chimeras_f.write("%s\n" % curr_non_chimera)
    chimeras_f.close()
    non_chimeras_f.close()

    remove_files(files_to_remove)


def identify_chimeras_usearch61(input_seqs_fp,
                                output_dir,
                                reference_seqs_fp=None,
                                suppress_usearch61_intermediates=False,
                                suppress_usearch61_ref=False,
                                suppress_usearch61_denovo=False,
                                non_chimeras_retention="union",
                                usearch61_minh=0.28,
                                usearch61_xn=8.0,
                                usearch61_dn=1.4,
                                usearch61_mindiffs=3,
                                usearch61_mindiv=0.8,
                                usearch61_abundance_skew=2.0,
                                percent_id_usearch61=0.97,
                                minlen=64,
                                word_length=8,
                                max_accepts=1,
                                max_rejects=8,
                                files_to_remove=[],
                                HALT_EXEC=False,
                                log_lines={},
                                verbose=False,
                                threads=1.0):
    """ Calls de novo, ref useach61 chimera checking, returns flagged seqs

    input_seqs_fp:  filepath of input fasta file.
    output_dir:  output directory
    reference_seqs_fp: fasta filepath for reference chimera detection.
    suppress_usearch61_intermediates:  Suppress retention of .uc and log files.
    suppress_usearch61_ref:  Suppress usearch61 reference chimera detection.
    suppress_usearch61_denovo:  Suppress usearch61 de novo chimera detection.
    non_chimeras_retention: Set to "union" or "intersection" to retain
     non-chimeras between de novo and reference based results.
    usearch61_minh: Minimum score (h) to be classified as chimera.
     Increasing this value tends to the number of false positives (and also
     sensitivity).
    usearch61_xn:  Weight of "no" vote.  Increasing this value tends to the
     number of false positives (and also sensitivity).
    usearch61_dn:  Pseudo-count prior for "no" votes. (n). Increasing this
     value tends to the number of false positives (and also sensitivity).
    usearch61_mindiffs:  Minimum number of diffs in a segment. Increasing this
     value tends to reduce the number of false positives while reducing
     sensitivity to very low-divergence chimeras.
    usearch61_mindiv:  Minimum divergence, i.e. 100% - identity between the
     query and closest reference database sequence. Expressed as a percentage,
     so the default is 0.8%, which allows chimeras that are up to 99.2% similar
     to a reference sequence.
    usearch61_abundance_skew: abundance skew for de novo chimera comparisons.
    percent_id_usearch61: identity to cluster sequences at
    minlen: minimum sequence length for use with usearch61
    word_length: length of nucleotide 'words' for usearch61
    max_accepts: max number of accepts for hits with usearch61
    max_rejects: max number of rejects for usearch61, increasing allows more
     sensitivity at a cost of speed
    files_to_remove: list of filepaths to remove if intermediate files are to
     be removed.
    HALT_EXEC=application controller option to halt execution and print command
    threads: Specify number of threads used per core per CPU
    """

    output_consensus_fp = join(output_dir,
                               "%s_consensus_with_abundance.fasta" % basename(input_seqs_fp))
    filtered_consensus_fp = join(output_dir,
                                 "%s_consensus_fixed.fasta" % basename(input_seqs_fp))
    output_consensus_uc = join(output_dir,
                               "%s_consensus_with_abundance.uc" % basename(input_seqs_fp))
    smallmem_log_fp = join(output_dir,
                           "%s_smallmem_clustered.log" % basename(input_seqs_fp))
    uchime_denovo_fp = join(output_dir,
                            "%s_chimeras_denovo.uchime" % basename(input_seqs_fp))
    uchime_denovo_log_fp = join(output_dir,
                                "%s_chimeras_denovo.log" % basename(input_seqs_fp))
    uchime_ref_fp = join(output_dir,
                         "%s_chimeras_ref.uchime" % basename(input_seqs_fp))
    uchime_ref_log_fp = join(output_dir,
                             "%s_chimeras_ref.log" % basename(input_seqs_fp))

    if verbose:
        print "Clustering sequence %s..." % basename(input_seqs_fp)

    abundance_fp, app_result = usearch61_smallmem_cluster(input_seqs_fp,
                                                          percent_id=percent_id_usearch61,
                                                          minlen=minlen,
                                                          rev=False,
                                                          output_dir=output_dir,
                                                          remove_usearch_logs=
                                                          suppress_usearch61_intermediates,
                                                          wordlength=word_length,
                                                          usearch61_maxrejects=max_rejects,
                                                          usearch61_maxaccepts=max_accepts,
                                                          HALT_EXEC=HALT_EXEC,
                                                          output_uc_filepath=output_consensus_uc,
                                                          log_name=smallmem_log_fp,
                                                          sizeout=True,
                                                          consout_filepath=output_consensus_fp)

    de_novo_clusters, failures =\
        parse_usearch61_clusters(open(output_consensus_uc, "U"))

    # RE's parsing of size=X part of label is position dependent, and only
    # creates this in correct format with derep and fast cluster options,
    # so must do manual fix of fasta for later steps.
    fix_abundance_labels(output_consensus_fp, filtered_consensus_fp)

    if suppress_usearch61_intermediates:
        files_to_remove.append(output_consensus_fp)
        files_to_remove.append(output_consensus_uc)
        files_to_remove.append(filtered_consensus_fp)

    chimeras = []
    non_chimeras = []

    if not suppress_usearch61_denovo:
        if verbose:
            print "De novo chimera checking %s..." % basename(input_seqs_fp)
        denovo_uchime_fp, app_result =\
            usearch61_chimera_check_denovo(filtered_consensus_fp,
                                           uchime_denovo_fp,
                                           minlen=minlen,
                                           output_dir=output_dir,
                                           remove_usearch_logs=
                                           suppress_usearch61_intermediates,
                                           uchime_denovo_log_fp=
                                           uchime_denovo_log_fp,
                                           usearch61_minh=usearch61_minh,
                                           usearch61_xn=usearch61_xn,
                                           usearch61_dn=usearch61_dn,
                                           usearch61_mindiffs=usearch61_mindiffs,
                                           usearch61_mindiv=usearch61_mindiv,
                                           usearch61_abundance_skew=
                                           usearch61_abundance_skew,
                                           HALT_EXEC=HALT_EXEC)

        if suppress_usearch61_intermediates:
            files_to_remove.append(uchime_denovo_fp)

        de_novo_chimeras = get_chimera_clusters(denovo_uchime_fp)

        expanded_denovo_chimeras, expanded_non_denovo_chimeras =\
            merge_clusters_chimeras(de_novo_clusters, set(de_novo_chimeras))

        log_lines['denovo_chimeras'] += len(expanded_denovo_chimeras)
        log_lines['denovo_non_chimeras'] += len(expanded_non_denovo_chimeras)

    if not suppress_usearch61_ref:
        if verbose:
            print "Reference chimera checking %s..." % basename(input_seqs_fp)

        ref_uchime_fp, app_result =\
            usearch61_chimera_check_ref(filtered_consensus_fp,
                                        uchime_ref_fp,
                                        reference_seqs_fp,
                                        minlen=minlen,
                                        output_dir=output_dir,
                                        remove_usearch_logs=
                                        suppress_usearch61_intermediates,
                                        uchime_ref_log_fp=
                                        uchime_ref_log_fp,
                                        usearch61_minh=usearch61_minh,
                                        usearch61_xn=usearch61_xn,
                                        usearch61_dn=usearch61_dn,
                                        usearch61_mindiffs=usearch61_mindiffs,
                                        usearch61_mindiv=usearch61_mindiv,
                                        threads=threads,
                                        HALT_EXEC=HALT_EXEC)

        if suppress_usearch61_intermediates:
            files_to_remove.append(uchime_ref_fp)

        ref_chimeras = get_chimera_clusters(uchime_ref_fp)

        expanded_ref_chimeras, expanded_non_ref_chimeras =\
            merge_clusters_chimeras(de_novo_clusters, set(ref_chimeras))

        log_lines['ref_chimeras'] += len(expanded_ref_chimeras)
        log_lines['ref_non_chimeras'] += len(expanded_non_ref_chimeras)

    if suppress_usearch61_ref:
        chimeras = expanded_denovo_chimeras
        non_chimeras = expanded_non_denovo_chimeras
    elif suppress_usearch61_denovo:
        chimeras = expanded_ref_chimeras
        non_chimeras = expanded_non_ref_chimeras
    else:
        expanded_non_denovo_chimeras = set(expanded_non_denovo_chimeras)
        expanded_non_ref_chimeras = set(expanded_non_ref_chimeras)
        expanded_denovo_chimeras = set(expanded_denovo_chimeras)
        expanded_ref_chimeras = set(expanded_ref_chimeras)
        if non_chimeras_retention == "union":
            non_chimeras = expanded_non_denovo_chimeras.union(
                expanded_non_ref_chimeras)
            chimeras = expanded_denovo_chimeras.intersection(
                expanded_ref_chimeras)
        else:
            non_chimeras = expanded_non_denovo_chimeras.intersection(
                expanded_non_ref_chimeras)
            chimeras = expanded_denovo_chimeras.union(
                expanded_ref_chimeras)

    return chimeras, non_chimeras, files_to_remove, log_lines


def write_usearch61_log(log_fp,
                        input_seqs_fp,
                        output_dir,
                        reference_seqs_fp,
                        suppress_usearch61_intermediates,
                        suppress_usearch61_ref,
                        suppress_usearch61_denovo,
                        split_by_sampleid,
                        non_chimeras_retention,
                        usearch61_minh,
                        usearch61_xn,
                        usearch61_dn,
                        usearch61_mindiffs,
                        usearch61_mindiv,
                        usearch61_abundance_skew,
                        percent_id_usearch61,
                        minlen,
                        word_length,
                        max_accepts,
                        max_rejects,
                        HALT_EXEC,
                        log_lines):
    """ Writes overall log data for identify_chimeric_seqs.py call

    log_fp: filepath to write log data.
    """

    out_f = open(log_fp, "w")

    param_names = ["input_seqs_fp", "output_dir",
                   "reference_seqs_fp", "suppress_usearch61_intermediates",
                   "suppress_usearch61_ref", "suppress_usearch61_denovo",
                   "split_by_sampleid", "non_chimeras_retention", "usearch61_minh",
                   "usearch61_xn", "usearch61_dn", "usearch61_mindiffs", "usearch61_mindiv",
                   "usearch61_abundance_skew", "percent_id_usearch61", "minlen",
                   "word_length", "max_accepts", "max_rejects", "HALT_EXEC"]

    param_values = [input_seqs_fp, output_dir,
                    reference_seqs_fp, suppress_usearch61_intermediates,
                    suppress_usearch61_ref, suppress_usearch61_denovo,
                    split_by_sampleid, non_chimeras_retention, usearch61_minh,
                    usearch61_xn, usearch61_dn, usearch61_mindiffs, usearch61_mindiv,
                    usearch61_abundance_skew, percent_id_usearch61, minlen,
                    word_length, max_accepts, max_rejects, HALT_EXEC]

    for curr_param in range(len(param_names)):
        out_f.write("%s\t%s\n" % (param_names[curr_param],
                                  param_values[curr_param]))

    out_f.write("\n")

    for curr_line in log_lines.keys():
        out_f.write("%s\t%s\n" % (curr_line, log_lines[curr_line]))

    out_f.close()

    return


def fix_abundance_labels(output_consensus_fp, filtered_consensus_fp):
    """ puts size= part of label as second component after white space

    output_consensus_fp: consensus filepath with abundance data
    filtered_consensus_fp: output filepath name
    """

    consensus_f = open(output_consensus_fp, "U")

    filtered_f = open(filtered_consensus_fp, "w")

    for label, seq in MinimalFastaParser(consensus_f):
        fasta_label = label.split()[0]
        size = "size=" + label.split('size=')[1].replace(';', '')
        final_label = "%s;%s" % (fasta_label, size)
        filtered_f.write(">%s\n%s\n" % (final_label, seq))

    consensus_f.close()
    filtered_f.close()


def get_chimera_clusters(uchime_fp):
    """ Parses .uchime file, returns list of seq IDs flagged as chimeras

    uchime_fp: filepath of uchime file
    """

    uchime_f = open(uchime_fp, "U")

    chimeras = []

    seq_id_ix = 1
    flag_ix = 17

    for line in uchime_f:
        if line.startswith("#"):
            continue
        if len(line.strip()) == 0:
            continue
        curr_line = line.split()
        if curr_line[flag_ix] == "Y":
            chimeras.append(
                curr_line[seq_id_ix].split('centroid=')[1].split(';')[0])

    return chimeras


def merge_clusters_chimeras(de_novo_clusters,
                            chimeras):
    """ Merges results of chimeras/clusters into list of chimeras, nonchimeras

    de_novo_clusters: dict of clusterID: seq IDs
    chimeras: list of chimeric seq IDs
    """

    expanded_chimeras = []
    expanded_non_chimeras = []

    for curr_cluster in de_novo_clusters:
        curr_seq_ids = []
        matches_chimera = False
        for curr_seq in de_novo_clusters[curr_cluster]:
            if curr_seq in chimeras:
                matches_chimera = True
            curr_seq_ids.append(curr_seq)
        if matches_chimera:
            expanded_chimeras += curr_seq_ids
        else:
            expanded_non_chimeras += curr_seq_ids

    return expanded_chimeras, expanded_non_chimeras<|MERGE_RESOLUTION|>--- conflicted
+++ resolved
@@ -21,18 +21,11 @@
                         write_degapped_fasta_to_file, get_tmp_filename, create_dir,
                         split_fasta_on_sample_ids_to_files)
 from qiime.assign_taxonomy import BlastTaxonAssigner
-<<<<<<< HEAD
-
-from bk_usearch.usearch import (usearch61_smallmem_cluster,
-                                usearch61_chimera_check_denovo,
-                                parse_usearch61_clusters,
-                                usearch61_chimera_check_ref)
-=======
+
 from brokit.usearch import (usearch61_smallmem_cluster,
                             usearch61_chimera_check_denovo,
                             parse_usearch61_clusters,
                             usearch61_chimera_check_ref)
->>>>>>> 4dee9826
 
 __author__ = "Greg Caporaso"
 __copyright__ = "Copyright 2011, The QIIME Project"
