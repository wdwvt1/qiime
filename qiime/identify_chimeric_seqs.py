--- conflicted
+++ resolved
@@ -8,20 +8,12 @@
 
 from cogent.util.misc import remove_files
 from cogent.parse.fasta import MinimalFastaParser
-<<<<<<< HEAD
-from cogent.app.parameters import ValuedParameter, FlagParameter
-from cogent.util.misc import remove_files
+
+from skbio.app.parameters import ValuedParameter
 from skbio.app.util import (which, CommandLineApplication, ResultPath,
                             ApplicationError, ApplicationNotFoundError)
-=======
-from cogent.app.formatdb import build_blast_db_from_fasta_path
-from cogent.app.util import (CommandLineApplication, ResultPath,
-                             ApplicationError, ApplicationNotFoundError)
-from skbio.app.parameters import ValuedParameter
-from skbio.app.util import which
->>>>>>> 2b82a61a
-
-from qiime.util import (FunctionWithParams, write_degapped_fasta_to_file, 
+
+from qiime.util import (FunctionWithParams, write_degapped_fasta_to_file,
                         split_fasta_on_sample_ids_to_files)
 from qiime.assign_taxonomy import BlastTaxonAssigner
 
