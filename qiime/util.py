--- conflicted
+++ resolved
@@ -46,11 +46,7 @@
                         SparseMetaboliteTable, SparseOTUTable,
                         SparseOrthologTable, SparsePathwayTable,
                         SparseTable, SparseTaxonTable)
-<<<<<<< HEAD
-
-from cogent.util.dict2d import Dict2D
-=======
->>>>>>> 750275f8
+
 from cogent import LoadSeqs, Sequence, DNA
 from cogent.parse.tree import DndParser
 from cogent.cluster.procrustes import procrustes
@@ -60,21 +56,13 @@
                                  IUPAC_DNA_ambiguities_complements,
                                  DnaStandardPairs, ModelDnaSequence)
 from cogent.data.molecular_weight import DnaMW
-<<<<<<< HEAD
-from cogent.parse.fasta import MinimalFastaParser
-=======
-from cogent.app.blast import Blastall
-from cogent.app.util import (ApplicationError, CommandLineApplication,
-                             get_tmp_filename as cogent_get_tmp_filename,
-                             FilePath)
-from cogent.parse.blast import BlastResult
-from skbio.parse.sequences import parse_fasta
->>>>>>> 750275f8
 from cogent.util.misc import remove_files, create_dir, handle_error_codes
-
-from skbio.app.util import ApplicationError, CommandLineApplication
+from cogent.app.util import get_tmp_filename as cogent_get_tmp_filename
+
+from skbio.app.util import ApplicationError, CommandLineApplication, FilePath
 from skbio.app.util import which
 from skbio.core.sequence import DNASequence
+from skbio.parse.sequences import parse_fasta
 
 from brokit.blast import Blastall, BlastResult
 from brokit.formatdb import (build_blast_db_from_fasta_path,
@@ -82,10 +70,6 @@
 
 
 from qcli import make_option, qcli_system_call, parse_command_line_parameters
-
-from cogent.app.util import (ApplicationError, CommandLineApplication,
-                             get_tmp_filename as cogent_get_tmp_filename,
-                             FilePath)
 
 from qiime import __version__ as qiime_library_version
 from qiime.parse import (parse_mapping_file_to_dict,
