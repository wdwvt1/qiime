--- conflicted
+++ resolved
@@ -28,12 +28,7 @@
 def get_otu_ids_from_taxonomy_f(positive_taxa=None,
                                 negative_taxa=None,
                                 metadata_field="taxonomy"):
-<<<<<<< HEAD
     """ return function to pass to Table.filter_observations for taxon-based filtering
-=======
-    """ get function for Table.filterObservations for taxon-based filtering
->>>>>>> a74dac16
-
         positive_taxa : a list of strings that will be compared to each
          taxonomy level in an observation's (i.e., OTU's) metadata_field. If
          one of the levels matches exactly (except for case) to an item in
