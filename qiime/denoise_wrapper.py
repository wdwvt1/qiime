#!/usr/bin/env python
from __future__ import division

"""Functions supporting the QIIME denoiser"""

__author__ = "Jens Reeder"
__copyright__ = "Copyright 2011, The QIIME Project"
__credits__ = ["Jens Reeder", "Greg Caporaso"]
__license__ = "GPL"
__version__ = "1.8.0-dev"
__maintainer__ = "Justin Kuczynski"
__email__ = "justinak@gmail.com"

from os import system, listdir, remove, rmdir
from os.path import exists, split
from re import search
from itertools import chain
<<<<<<< HEAD

from cogent.parse.fasta import MinimalFastaParser
=======
from qiime.util import get_tmp_filename
from skbio.parse.sequences import parse_fasta
>>>>>>> 07beb4f8
from cogent.parse.flowgram_parser import lazy_parse_sff_handle
from skbio.app.util import ApplicationNotFoundError, ApplicationError

from qiime.util import load_qiime_config
from qiime.denoiser.flowgram_clustering import denoise_seqs


def fast_denoiser(
        sff_fps, fasta_fp, tmp_outdir, num_cpus, primer, verbose=True,
        titanium=False):
    """wrapper function calling methods from the Denoiser package."""
    if num_cpus > 1:
        denoise_seqs(sff_fps, fasta_fp, tmp_outdir,
                     primer=primer, cluster=True, num_cpus=num_cpus,
                     verbose=verbose, titanium=titanium)
    else:
        denoise_seqs(sff_fps, fasta_fp, tmp_outdir, primer=primer,
                     verbose=verbose, titanium=titanium)

    # read centroids and singletons
    centroids = parse_fasta(open(tmp_outdir + "/centroids.fasta"))
    singletons = parse_fasta(open(tmp_outdir + "/singletons.fasta"))

    seqs = chain(centroids, singletons)

    # read mapping
    mapping = {}
    cluster_mapping = open(tmp_outdir + "/denoiser_mapping.txt")
    for i, cluster in enumerate(cluster_mapping):
        cluster, members = cluster.split(':')
        members = members.split()
        clust = [cluster]
        clust.extend(members)
        mapping[i] = clust

    return seqs, mapping


def extract_cluster_size(line):
    """ extract the size of a cluster from the header line.

    line is expected to be of this format:
>GCC6FHY01EQVIC | cluster size: 5
    """
    cluster_size = line.split(":")[-1]

    try:
        cluster_size = int(cluster_size)
    except ValueError:
        return 0
    return cluster_size<|MERGE_RESOLUTION|>--- conflicted
+++ resolved
@@ -15,13 +15,8 @@
 from os.path import exists, split
 from re import search
 from itertools import chain
-<<<<<<< HEAD
 
-from cogent.parse.fasta import MinimalFastaParser
-=======
-from qiime.util import get_tmp_filename
 from skbio.parse.sequences import parse_fasta
->>>>>>> 07beb4f8
 from cogent.parse.flowgram_parser import lazy_parse_sff_handle
 from skbio.app.util import ApplicationNotFoundError, ApplicationError
 
