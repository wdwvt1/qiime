--- conflicted
+++ resolved
@@ -34,17 +34,11 @@
 from qiime.util import FunctionWithParams, get_tmp_filename, get_qiime_temp_dir
 from qiime.sort import sort_fasta_by_abundance
 from qiime.parse import fields_to_dict
-<<<<<<< HEAD
-from qiime.pycogent_backports.uclust import get_clusters_from_fasta_filepath
-from bk_usearch.usearch import (usearch_qf,
-                                usearch61_denovo_cluster,
-                                usearch61_ref_cluster)
-=======
+
 from brokit.uclust import get_clusters_from_fasta_filepath
 from brokit.usearch import (usearch_qf,
                             usearch61_denovo_cluster,
                             usearch61_ref_cluster)
->>>>>>> 4dee9826
 
 
 class OtuPicker(FunctionWithParams):
