#!/usr/bin/env python

from random import sample
from sys import stdout
from string import lowercase
from os.path import split, exists, splitext
from os import mkdir, remove
from collections import defaultdict

from numpy import nonzero, array, fromstring, repeat, bitwise_or, uint8, zeros,\
    arange, finfo
import numpy

from cogent.util.unit_test import TestCase, main
from cogent import LoadSeqs, DNA
from cogent.core.alignment import DenseAlignment
from cogent.core.sequence import ModelDnaSequence
from cogent.core.profile import Profile

<<<<<<< HEAD
=======
from skbio.parse.sequences import parse_fasta

from qiime.util import get_tmp_filename

>>>>>>> 07beb4f8

__author__ = "Dan Knights"
__copyright__ = "Copyright 2011, The QIIME Project"
__credits__ = ["Greg Caporaso", "Justin Kuczynski", "Dan Knights"]
__license__ = "GPL"
__version__ = "1.8.0-dev"
__maintainer__ = "Dan Knights"
__email__ = "danknights@gmail.com"

"""Contains code for filtering alignments before building trees from them
"""


def mask_to_positions(maskstring):
    """Converts lanemask binary string to array of valid indices."""
    return nonzero(array(map(int, maskstring)))[0]


def get_masked_string(s, p):
    """Extracts valid positions in string s using index array p."""
    return (fromstring(s, dtype=uint8))[p].tostring()


def find_gaps(s, gapcode=45):
    """Returns index array indicating locations of gaps ('-') in string s
    """
    return nonzero(fromstring(s, dtype=uint8) == gapcode)


def apply_lane_mask(fastalines, lane_mask, verbose=False):
    """ Applies lanemask to fasta-formatted data, yielding filtered seqs.
    """
    return apply_lane_mask_and_gap_filter(fastalines, lane_mask,
                                          allowed_gap_frac=1, verbose=False)


def apply_gap_filter(fastalines, allowed_gap_frac=1 - finfo(float).eps,
                     verbose=False):
    """ Applies gap filter to fasta-formatted data, yielding filtered seqs.
    """
    return apply_lane_mask_and_gap_filter(fastalines, None,
                                          allowed_gap_frac=allowed_gap_frac, verbose=False)


def attempt_file_reset(f):
    """Attempt to seek 0"""
    if hasattr(f, 'seek'):
        f.seek(0)


def apply_lane_mask_and_gap_filter(fastalines, mask,
                                   allowed_gap_frac=1 - finfo(float).eps,
                                   verbose=False, entropy_threshold=None):
    """Applies a mask and gap filter to fasta file, yielding filtered seqs."""
    if entropy_threshold is not None and not (0 < entropy_threshold < 1):
        raise ValueError('Entropy threshold parameter (-e) needs to be '
                         'between 0 and 1')

    if mask is not None:
        mask = mask_to_positions(mask)
        prefilter_f = lambda x: get_masked_string(x, mask)
    else:
        prefilter_f = lambda x: x

    # resolve the gaps based on masked sequence
    gapcounts = None
    gapmask = slice(None)
    if allowed_gap_frac < 1:
        seq_count = 0.0
        for seq_id, seq in parse_fasta(fastalines):
            seq_count += 1
            seq = seq.replace('.', '-')

            seq = prefilter_f(seq)

            if gapcounts is None:
                gapcounts = zeros(len(seq))

            gapcounts[find_gaps(seq)] += 1

        gapmask = (gapcounts / seq_count) <= allowed_gap_frac
        gapmask = mask_to_positions(gapmask)
        attempt_file_reset(fastalines)

    # resolve the entropy mask
    if entropy_threshold is not None:
        ent_mask = generate_lane_mask(fastalines, entropy_threshold, gapmask)
        ent_mask = mask_to_positions(ent_mask)
        entropy_filter_f = lambda x: get_masked_string(x, ent_mask)
        attempt_file_reset(fastalines)
    else:
        entropy_filter_f = prefilter_f

    # mask, degap, and yield
    for seq_id, seq in parse_fasta(fastalines):
        seq = seq.replace('.', '-')

        # The order in which the mask is applied depends on whether a mask is
        # specified or inferred. Specifically, if a precomputed mask is
        # provided (e.g., the Lane mask) then it must be applied prior to a
        # gap filter, whereas if a mask is inferred then it must be applied
        # after a gap filter.
        if mask is None:
            seq = get_masked_string(seq, gapmask)
            seq = entropy_filter_f(seq)
        else:
            seq = entropy_filter_f(seq)
            seq = get_masked_string(seq, gapmask)

        yield ">%s\n" % seq_id
        yield "%s\n" % seq


def remove_outliers(seqs, num_sigmas, fraction_seqs_for_stats=.95):
    """ remove sequences very different from the majority consensus

    given aligned seqs, will calculate a majority consensus (most common
    symbol at each position of the alignment), and average edit distance
    of each seq to that consensus.  any seq whose edit dist is > cutoff
    (roughly seq_dist > num_sigmas * (average edit dist) ) is removed
    when calculating mean and stddev edit distance, only the best
    fraction_seqs_for_stats are used

    seqs must be compatible with DenseAlignment:
    aln = DenseAlignment(data=seqs, MolType=DNA) is called
    """
    aln = DenseAlignment(data=seqs, MolType=DNA)
    cons = DenseAlignment(data=aln.majorityConsensus(), MolType=DNA)
    diff_mtx = cons.SeqData[:, 0] != aln.SeqData

    # consider only a fraction of seqs for mean, std
    seq_diffs = diff_mtx.sum(1)
    num_to_consider = round(len(seq_diffs) * fraction_seqs_for_stats)
    seq_diffs_considered_sorted = \
        seq_diffs[seq_diffs.argsort()[:num_to_consider]]
    diff_cutoff = seq_diffs_considered_sorted.mean() + \
        num_sigmas * seq_diffs_considered_sorted.std()
    # mean + e.g.: 4 sigma
    seq_idxs_to_keep = numpy.arange(len(seq_diffs))[seq_diffs <= diff_cutoff]

    filtered_aln = aln.getSubAlignment(seq_idxs_to_keep)
    return filtered_aln


def status(message, dest=stdout, overwrite=True, max_len=100):
    """Writes a status message over the current line of stdout
    """
    message = str(message)
    message_len = max(len(message), max_len)
    if overwrite:
        dest.write('\b' * (message_len + 2))
    dest.write(message[0:message_len])
    if not overwrite:
        dest.write('\n')
    dest.flush()


def generate_lane_mask(infile, entropy_threshold, existing_mask=None):
    """ Generates lane mask dynamically by calculating base frequencies

    infile: open file object for aligned fasta file
    entropy_threshold:  float value that designates the percentage of entropic
     positions to be removed, i.e., 0.10 means the 10% most entropic positions
     are removed.

    """

    base_freqs = freqs_from_aln_array(infile, existing_mask)
    uncertainty = base_freqs.columnUncertainty()
    uncertainty_sorted = sorted(uncertainty)

    cutoff_index = int(round((len(uncertainty_sorted) - 1) *
                             (1 - entropy_threshold)))

    max_uncertainty = uncertainty_sorted[cutoff_index]

    # This correction is for small datasets with a small possible number of
    # uncertainty values.
    highest_certainty = min(uncertainty_sorted)

    lane_mask = ""

    for base in uncertainty:
        if base >= max_uncertainty and base != highest_certainty:
            lane_mask += "0"
        else:
            lane_mask += "1"

    return lane_mask


def freqs_from_aln_array(seqs, existing_mask=None):
    """Returns per-position freqs from arbitrary size alignment.

    Warning: fails if all seqs aren't the same length.
    written by Rob Knight

    seqs = list of lines from aligned fasta file
    """
    result = None
    for label, seq in parse_fasta(seqs):
        if existing_mask is not None:
            seq = get_masked_string(seq, existing_mask)

        # Currently cogent does not support . characters for gaps, converting
        # to - characters for compatability.
        seq = ModelDnaSequence(seq.replace('.', '-'))
        if result is None:
            result = zeros((len(seq.Alphabet), len(seq)), dtype=int)
            indices = arange(len(seq), dtype=int)
        result[seq._data, indices] += 1
    return Profile(result, seq.Alphabet)<|MERGE_RESOLUTION|>--- conflicted
+++ resolved
@@ -17,13 +17,8 @@
 from cogent.core.sequence import ModelDnaSequence
 from cogent.core.profile import Profile
 
-<<<<<<< HEAD
-=======
 from skbio.parse.sequences import parse_fasta
 
-from qiime.util import get_tmp_filename
-
->>>>>>> 07beb4f8
 
 __author__ = "Dan Knights"
 __copyright__ = "Copyright 2011, The QIIME Project"
