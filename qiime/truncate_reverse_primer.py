#!/usr/bin/env python
# File created February 29, 2012
from __future__ import division

__author__ = "William Walters"
__copyright__ = "Copyright 2011, The QIIME Project"
__credits__ = ["William Walters", "Emily TerAvest"]
__license__ = "GPL"
__version__ = "1.8.0-dev"
__maintainer__ = "William Walters"
__email__ = "William.A.Walters@colorado.edu"

from os.path import join, basename

<<<<<<< HEAD
from cogent.parse.fasta import MinimalFastaParser
=======
from skbio.parse.sequences import parse_fasta
from cogent import DNA
>>>>>>> 9ebf3367

from qiime.split_libraries import local_align_primer_seq
from qiime.check_id_map import process_id_map

from bipy.core.sequence import DNA

def get_rev_primer_seqs(mapping_fp):
    """ Parses mapping file to get dictionary of SampleID:Rev primer
    mapping_fp:  mapping filepath
    """
    hds, mapping_data, run_description, errors, warnings = \
        process_id_map(mapping_fp, has_barcodes=False,
                       disable_primer_check=True)

    if errors:
        for curr_err in errors:
            if curr_err.startswith("Duplicate SampleID"):
                raise ValueError('Errors were found with mapping file, ' +
                                 'please run validate_mapping_file.py to ' +
                                 'identify problems.')

    # create dict of dicts with SampleID:{each header:mapping data}

    id_map = {}

    for curr_data in mapping_data:
        id_map[curr_data[0]] = {}

    for header in range(len(hds)):
        for curr_data in mapping_data:
            id_map[curr_data[0]][hds[header]] = curr_data[header]

    reverse_primers = {}

    for curr_id in id_map.keys():
        try:
            reverse_primers[curr_id] =\
                [str(DNA(curr_rev_primer).rc()) for curr_rev_primer in
                 id_map[curr_id]['ReversePrimer'].split(',')]
        except KeyError:
            raise KeyError("Reverse primer not found in mapping file, " +
                           "please include a 'ReversePrimer' column.")

    # Check for valid reverse primers
    # Will have been detected as warnings from mapping file
    for curr_err in errors:
        if curr_err.startswith("Invalid DNA sequence detected"):
            raise ValueError("Problems found with reverse primers, please " +
                             "check mapping file with validate_mapping_file.py")

    return reverse_primers


def get_output_filepaths(output_dir,
                         fasta_fp):
    """ Returns output fasta filepath and log filepath

    fasta_fp: fasta filepath
    output_dir: output directory
    """
    fasta_extensions = ['.fa', '.fasta', '.fna']

    curr_fasta_out = basename(fasta_fp)
    for fasta_extension in fasta_extensions:
        curr_fasta_out = curr_fasta_out.replace(fasta_extension, '')

    curr_fasta_out += "_rev_primer_truncated.fna"
    output_fp = join(output_dir, curr_fasta_out)
    log_fp = join(output_dir, "rev_primer_truncation.log")

    return output_fp, log_fp


def truncate_rev_primers(fasta_f,
                         output_fp,
                         reverse_primers,
                         truncate_option='truncate_only',
                         primer_mismatches=2):
    """ Locally aligns reverse primers, trucates or removes seqs

    fasta_f:  open file of fasta file
    output_fp: open filepath to write truncated fasta to
    reverse_primers: dictionary of SampleID:reverse primer sequence
    truncate_option: either truncate_only, truncate_remove
    primer_mismatches: number of allowed primer mismatches
    """

    log_data = {
        'sample_id_not_found': 0,
        'reverse_primer_not_found': 0,
        'total_seqs': 0,
        'seqs_written': 0
    }

    for label, seq in parse_fasta(fasta_f):
        curr_label = label.split('_')[0]

        log_data['total_seqs'] += 1

        # Check fasta label for valid SampleID, if not found, just write seq
        try:
            curr_rev_primer = reverse_primers[curr_label]
        except KeyError:
            log_data['sample_id_not_found'] += 1
            output_fp.write('>%s\n%s\n' % (label, seq))
            log_data['seqs_written'] += 1
            continue

        mm_tests = {}
        for rev_primer in curr_rev_primer:

            rev_primer_mm, rev_primer_index =\
                local_align_primer_seq(rev_primer, seq)

            mm_tests[rev_primer_mm] = rev_primer_index

        rev_primer_mm = min(mm_tests.keys())
        rev_primer_index = mm_tests[rev_primer_mm]

        if rev_primer_mm > primer_mismatches:
            if truncate_option == "truncate_remove":
                log_data['reverse_primer_not_found'] += 1
            else:
                log_data['reverse_primer_not_found'] += 1
                log_data['seqs_written'] += 1
                output_fp.write('>%s\n%s\n' % (label, seq))
        else:
            # Check for zero seq length after truncation, will not write seq
            if rev_primer_index > 0:
                log_data['seqs_written'] += 1
                output_fp.write('>%s\n%s\n' % (label, seq[0:rev_primer_index]))

    return log_data


def write_log_file(log_data,
                   log_f):
    """ Writes log file

    log_data: dictionary of details about reverse primer removal
    log_f: open filepath to write log details
    """

    log_f.write("Details for removal of reverse primers\n")
    log_f.write("Original fasta filepath: %s\n" % log_data['fasta_fp'])
    log_f.write("Total seqs in fasta: %d\n" % log_data['total_seqs'])
    log_f.write("Mapping filepath: %s\n" % log_data['mapping_fp'])
    log_f.write("Truncation option: %s\n" % log_data['truncate_option'])
    log_f.write("Mismatches allowed: %d\n" % log_data['primer_mismatches'])
    log_f.write("Total seqs written: %d\n" % log_data['seqs_written'])
    log_f.write("SampleIDs not found: %d\n" % log_data['sample_id_not_found'])
    log_f.write("Reverse primers not found: %d\n" %
                log_data['reverse_primer_not_found'])


def truncate_reverse_primer(fasta_fp,
                            mapping_fp,
                            output_dir=".",
                            truncate_option='truncate_only',
                            primer_mismatches=2):
    """ Main program function for finding, removing reverse primer seqs

    fasta_fp: fasta filepath
    mapping_fp: mapping filepath
    output_dir: output directory
    truncate_option: truncation option, either truncate_only, truncate_remove
    primer_mismatches: Number is mismatches allowed in reverse primer"""

    reverse_primers = get_rev_primer_seqs(open(mapping_fp, "U"))

    output_fp, log_fp = get_output_filepaths(output_dir, fasta_fp)

    log_data = truncate_rev_primers(open(fasta_fp, "U"),
                                    open(
                                        output_fp, "w"), reverse_primers, truncate_option,
                                    primer_mismatches)

    log_data['fasta_fp'] = fasta_fp
    log_data['mapping_fp'] = mapping_fp
    log_data['truncate_option'] = truncate_option
    log_data['primer_mismatches'] = primer_mismatches

    write_log_file(log_data, open(log_fp, "w"))<|MERGE_RESOLUTION|>--- conflicted
+++ resolved
@@ -12,17 +12,12 @@
 
 from os.path import join, basename
 
-<<<<<<< HEAD
-from cogent.parse.fasta import MinimalFastaParser
-=======
 from skbio.parse.sequences import parse_fasta
-from cogent import DNA
->>>>>>> 9ebf3367
+from skbio.core.sequence import DNA
 
 from qiime.split_libraries import local_align_primer_seq
 from qiime.check_id_map import process_id_map
 
-from bipy.core.sequence import DNA
 
 def get_rev_primer_seqs(mapping_fp):
     """ Parses mapping file to get dictionary of SampleID:Rev primer
