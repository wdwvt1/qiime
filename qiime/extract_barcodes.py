#!/usr/bin/env python
from __future__ import division

__author__ = "William Walters"
__copyright__ = "Copyright 2011, The QIIME Project"
__credits__ = ["William Walters"]
__license__ = "GPL"
__version__ = "1.8.0-dev"
__maintainer__ = "William Walters"
__email__ = "william.a.walters@gmail.com"

from string import upper
from itertools import izip, cycle
from os.path import join
from os import rename
from re import compile

<<<<<<< HEAD
from cogent.parse.fastq import MinimalFastqParser
from bipy.core.sequence import DNA
=======
from skbio.parse.sequences import parse_fastq
from cogent import DNA
>>>>>>> 9ebf3367

from qiime.check_id_map import process_id_map
from qiime.split_libraries_fastq import (check_header_match_pre180,
                                         check_header_match_180_or_later)
from qiime.parse import is_casava_v180_or_later
from qiime.format import format_fastq_record
from qiime.pycogent_backports.fastq import FastqParseError


def extract_barcodes(fastq1,
                     fastq2=None,
                     output_dir=".",
                     input_type="barcode_single_end",
                     bc1_len=6,
                     bc2_len=6,
                     rev_comp_bc1=False,
                     rev_comp_bc2=False,
                     char_delineator=":",
                     switch_bc_order=False,
                     map_fp=None,
                     attempt_read_orientation=False,
                     disable_header_match=False):
    """ Main program function for extracting barcodes from reads

    fastq1: Open fastq file 1.
    fastq2: None or open fastq file 2.
    output_dir: Directory to write output parses sequences to.
    input_type: Specifies the type of parsing to be done.
    bc1_len: Length of barcode 1 to be parsed from fastq1
    bc2_len: Length of barcode 2 to be parsed from fastq2, or from end of a
     stitched read.
    rev_comp_bc1: If True, reverse complement bc1 before writing.
    rev_comp_bc2: If True, reverse complement bc2 before writing.
    char_delineator: Specify character that immediately precedes the barcode
        for input_type of barcode_in_label.
    switch_bc_order: Normally, barcode 1 will be written first, followed by
        barcode 2 in a combined output fastq file. If True, the order will be
        reversed. Only applies to stitched reads processing, as other barcode
        orders are dictated by the the parameter chosen for the fastq files.
    map_fp: open file object of mapping file, requires a LinkerPrimerSequence
        and ReversePrimer field to be present. Used for orienting reads.
    attempt_read_orientation: If True, will attempt to orient the reads
        according to the forward primers in the mapping file. If primer is
        detected in current orientation, leave the read as is, but if reverse
        complement is detected (or ReversePrimer is detected in the current
        orientation) the read will either be written to the forward (read 1) or
        reverse (read 2) reads for the case of paired files, or the read will be
        reverse complemented in the case of stitched reads.
    disable_header_match: if True, suppresses checks between fastq headers.
    """

    # Turn off extra file creation for single read.
    if input_type == "barcode_single_end" and attempt_read_orientation:
        attempt_read_orientation = False
    if attempt_read_orientation:
        header, mapping_data, run_description, errors, warnings =\
            process_id_map(map_fp)
        forward_primers, reverse_primers = get_primers(header, mapping_data)
        output_bc_not_oriented = open(join(output_dir,
                                           "barcodes_not_oriented.fastq.incomplete"), "w")
        fastq1_out_not_oriented = open(join(output_dir,
                                            "reads1_not_oriented.fastq.incomplete"), "w")
        fastq2_out_not_oriented = open(join(output_dir,
                                            "reads2_not_oriented.fastq.incomplete"), "w")
    else:
        forward_primers = None
        reverse_primers = None
        output_bc_not_oriented = None
        fastq1_out_not_oriented = None
        fastq2_out_not_oriented = None

    output_bc_fastq = open(join(output_dir, "barcodes.fastq.incomplete"), "w")
    if input_type in ["barcode_single_end", "barcode_paired_stitched"]:
        output_fastq1 = open(join(output_dir, "reads.fastq.incomplete"), "w")
        output_fastq2 = None
        final_fastq1_name = join(output_dir, "reads.fastq")
    elif input_type in ["barcode_paired_end"]:
        output_fastq1 = open(join(output_dir, "reads1.fastq.incomplete"), "w")
        output_fastq2 = open(join(output_dir, "reads2.fastq.incomplete"), "w")
        final_fastq1_name = join(output_dir, "reads1.fastq")
    else:
        output_fastq1 = None
        output_fastq2 = None

    if not fastq2:
        fastq2 = cycle(["@", "AAAAAAAAAAAA", "+", "bbbbbbbbbbbb"])
        not_paired = True
    else:
        not_paired = False

    check_header_match_f = get_casava_version(fastq1)

    header_index = 0

    for read1_data, read2_data in izip(
            parse_fastq(fastq1, strict=False),
            parse_fastq(fastq2, strict=False)):
        if not disable_header_match:
            if not check_header_match_f(read1_data[header_index],
                                        read2_data[header_index]):
                raise FastqParseError("Headers of read1 and read2 do not match. Can't continue. "
                                      "Confirm that the fastq sequences that you are "
                                      "passing match one another. --disable_header_match can be "
                                      "used to suppress header checks.")

        if input_type == "barcode_single_end":
            process_barcode_single_end_data(read1_data, output_bc_fastq,
                                            output_fastq1, bc1_len, rev_comp_bc1)

        elif input_type == "barcode_paired_end":
            process_barcode_paired_end_data(read1_data, read2_data,
                                            output_bc_fastq, output_fastq1, output_fastq2, bc1_len, bc2_len,
                                            rev_comp_bc1, rev_comp_bc2, attempt_read_orientation,
                                            forward_primers, reverse_primers, output_bc_not_oriented,
                                            fastq1_out_not_oriented, fastq2_out_not_oriented)

        elif input_type == "barcode_paired_stitched":
            process_barcode_paired_stitched(read1_data,
                                            output_bc_fastq, output_fastq1, bc1_len, bc2_len,
                                            rev_comp_bc1, rev_comp_bc2, attempt_read_orientation,
                                            forward_primers, reverse_primers, output_bc_not_oriented,
                                            fastq1_out_not_oriented, switch_bc_order)

        elif input_type == "barcode_in_label":
            if not_paired:
                curr_read2_data = False
            else:
                curr_read2_data = read2_data
            process_barcode_in_label(read1_data, curr_read2_data,
                                     output_bc_fastq, bc1_len, bc2_len,
                                     rev_comp_bc1, rev_comp_bc2, char_delineator)

    output_bc_fastq.close()
    rename(output_bc_fastq.name, join(output_dir, "barcodes.fastq"))
    if output_fastq1:
        output_fastq1.close()
        rename(output_fastq1.name, final_fastq1_name)
    if output_fastq2:
        output_fastq2.close()
        rename(output_fastq2.name, join(output_dir, "reads2.fastq"))
    if output_bc_not_oriented:
        rename(output_bc_not_oriented.name,
               join(output_dir, "barcodes_not_oriented.fastq"))
    if fastq1_out_not_oriented:
        rename(fastq1_out_not_oriented.name,
               join(output_dir, "reads1_not_oriented.fastq"))
    if fastq2_out_not_oriented:
        rename(fastq2_out_not_oriented.name,
               join(output_dir, "reads2_not_oriented.fastq"))


def get_casava_version(fastq1):
    """ determine the version of casava that was used to generate the fastq

    fastq1: open fastq file or list of lines
    """
    # to determine how to compare header lines and decode ascii phred scores
    # Modified code from split_libraries_fastq.py for this check
    if isinstance(fastq1, list):
        fastq_read_f_line1 = fastq1[0]
    else:
        fastq_read_f_line1 = fastq1.readline()
        fastq1.seek(0)
    post_casava_v180 = is_casava_v180_or_later(fastq_read_f_line1)
    if post_casava_v180:
        check_header_match_f = check_header_match_180_or_later
    else:
        check_header_match_f = check_header_match_pre180

    return check_header_match_f


def process_barcode_single_end_data(read1_data,
                                    output_bc_fastq,
                                    output_fastq1,
                                    bc1_len=6,
                                    rev_comp_bc1=False):
    """ Processes, writes single-end barcode data, parsed sequence

    read1_data: list of header, read, quality scores
    output_bc_fastq: open output fastq filepath
    output_fastq1: open output fastq reads filepath
    bc1_len: length of barcode to remove from beginning of data
    rev_comp_bc1: reverse complement barcode before writing.
    """

    header_index = 0
    sequence_index = 1
    quality_index = 2

    bc_read = read1_data[sequence_index][:bc1_len]
    bc_qual = read1_data[quality_index][:bc1_len]
    if rev_comp_bc1:
        bc_read = str(DNA(bc_read).rc())
        bc_qual = bc_qual[::-1]

    bc_lines = format_fastq_record(read1_data[header_index], bc_read, bc_qual)
    output_bc_fastq.write(bc_lines)
    seq_lines = format_fastq_record(read1_data[header_index],
                                    read1_data[sequence_index][bc1_len:],
                                    read1_data[quality_index][bc1_len:])
    output_fastq1.write(seq_lines)

    return


def process_barcode_paired_end_data(read1_data,
                                    read2_data,
                                    output_bc_fastq,
                                    output_fastq1,
                                    output_fastq2,
                                    bc1_len=6,
                                    bc2_len=6,
                                    rev_comp_bc1=False,
                                    rev_comp_bc2=False,
                                    attempt_read_orientation=False,
                                    forward_primers=None,
                                    reverse_primers=None,
                                    output_bc_not_oriented=None,
                                    fastq1_out_not_oriented=None,
                                    fastq2_out_not_oriented=None):
    """ Processes, writes paired-end barcode data, parsed sequences

    read1_data: list of header, read, quality scores
    read2_data: list of header, read, quality scores
    output_bc_fastq: open output fastq filepath
    output_fastq1: open output fastq reads 1 filepath
    output_fastq2: open output fastq reads 2 filepath
    bc1_len: length of barcode to remove from beginning of read1 data
    bc2_len: length of barcode to remove from beginning of read2 data
    rev_comp_bc1: reverse complement barcode 1 before writing.
    rev_comp_bc2: reverse complement barcode 2 before writing.
    attempt_read_orientation: If True, will attempt to orient the reads
        according to the forward primers in the mapping file. If primer is
        detected in current orientation, leave the read as is, but if reverse
        complement is detected (or ReversePrimer is detected in the current
        orientation) the read will either be written to the forward (read 1) or
        reverse (read 2) reads for the case of paired files, or the read will be
        reverse complemented in the case of stitched reads.
    forward_primers: list of regular expression generators, forward primers
    reverse_primers: list of regular expression generators, reverse primers
    output_bc_not_oriented: Barcode output from reads that are not oriented
    fastq1_out_not_oriented: Open filepath to write reads 1 where primers
        can't be found when attempt_read_orientation is True.
    fastq2_out_not_oriented: Open filepath to write reads 2 where primers
        can't be found when attempt_read_orientation is True.
    """

    header_index = 0
    sequence_index = 1
    quality_index = 2

    found_primer_match = False
    # Break from orientation search as soon as a match is found
    if attempt_read_orientation:
        # First check forward primers
        for curr_primer in forward_primers:
            if curr_primer.search(read1_data[sequence_index]):
                read1 = read1_data
                read2 = read2_data
                found_primer_match = True
                break
            if curr_primer.search(read2_data[sequence_index]):
                read1 = read2_data
                read2 = read1_data
                found_primer_match = True
                break
        # Check reverse primers if forward primers not found
        if not found_primer_match:
            for curr_primer in reverse_primers:
                if curr_primer.search(read1_data[sequence_index]):
                    read1 = read2_data
                    read2 = read1_data
                    found_primer_match = True
                    break
                if curr_primer.search(read2_data[sequence_index]):
                    read1 = read1_data
                    read2 = read2_data
                    found_primer_match = True
                    break
    else:
        read1 = read1_data
        read2 = read2_data

    if not found_primer_match and attempt_read_orientation:
        read1 = read1_data
        read2 = read2_data
        output_bc = output_bc_not_oriented
        output_read1 = fastq1_out_not_oriented
        output_read2 = fastq2_out_not_oriented
    else:
        output_bc = output_bc_fastq
        output_read1 = output_fastq1
        output_read2 = output_fastq2

    bc_read1 = read1[sequence_index][0:bc1_len]
    bc_read2 = read2[sequence_index][0:bc2_len]
    bc_qual1 = read1[quality_index][0:bc1_len]
    bc_qual2 = read2[quality_index][0:bc2_len]
    if rev_comp_bc1:
        bc_read1 = str(DNA(bc_read1).rc())
        bc_qual1 = bc_qual1[::-1]
    if rev_comp_bc2:
        bc_read2 = str(DNA(bc_read2).rc())
        bc_qual2 = bc_qual2[::-1]

    bc_lines = format_fastq_record(read1[header_index],
                                   bc_read1 + bc_read2, bc_qual1 + bc_qual2)
    output_bc.write(bc_lines)
    seq1_lines = format_fastq_record(read1[header_index],
                                     read1[sequence_index][bc1_len:], read1[quality_index][bc1_len:])
    output_read1.write(seq1_lines)
    seq2_lines = format_fastq_record(read2[header_index],
                                     read2[sequence_index][bc2_len:], read2[quality_index][bc2_len:])
    output_read2.write(seq2_lines)

    return


def process_barcode_paired_stitched(read_data,
                                    output_bc_fastq,
                                    output_fastq,
                                    bc1_len=6,
                                    bc2_len=6,
                                    rev_comp_bc1=False,
                                    rev_comp_bc2=False,
                                    attempt_read_orientation=False,
                                    forward_primers=None,
                                    reverse_primers=None,
                                    output_bc_not_oriented=None,
                                    fastq_out_not_oriented=None,
                                    switch_bc_order=False):
    """ Processes stitched barcoded reads, writes barcode, parsed stitched read

    read_data: list of header, read, quality scores
    output_bc_fastq: open output fastq filepath
    output_fastq: open output fastq reads filepath
    bc1_len: length of barcode to remove from beginning of read1 stitched data
    bc2_len: length of barcode to remove from end of read2 stitched data
    rev_comp_bc1: reverse complement barcode 1 before writing.
    rev_comp_bc2: reverse complement barcode 2 before writing.
    attempt_read_orientation: If True, will attempt to orient the reads
        according to the forward primers in the mapping file. If primer is
        detected in current orientation, leave the read as is, but if reverse
        complement is detected (or ReversePrimer is detected in the current
        orientation) the read will either be written to the forward (read 1) or
        reverse (read 2) reads for the case of paired files, or the read will be
        reverse complemented in the case of stitched reads.
    forward_primers: list of regular expression generators, forward primers
    reverse_primers: list of regular expression generators, reverse primers
    output_bc_not_oriented: Barcode output from reads that are not oriented
    fastq_out_not_oriented: Open filepath to write reads where primers
        can't be found when attempt_read_orientation is True.
    switch_bc_order: Normally, barcode 1 will be written first, followed by
        barcode 2 in a combined output fastq file. If True, the order will be
        reversed. Only applies to stitched reads processing, as other barcode
        orders are dictated by the the parameter chosen for the fastq files.
    """

    header_index = 0
    sequence_index = 1
    quality_index = 2

    read_seq = read_data[sequence_index]
    read_qual = read_data[quality_index]

    found_primer_match = False
    # Break from orientation search as soon as a match is found
    if attempt_read_orientation:
        for curr_primer in forward_primers:
            if curr_primer.search(read_data[sequence_index]):
                found_primer_match = True
                break
        if not found_primer_match:
            for curr_primer in reverse_primers:
                if curr_primer.search(read_data[sequence_index]):
                    read_seq = str(DNA(read_seq).rc())
                    read_qual = read_qual[::-1]
                    found_primer_match = True
                    break

    if not found_primer_match and attempt_read_orientation:
        output_bc = output_bc_not_oriented
        output_read = fastq_out_not_oriented
    else:
        output_bc = output_bc_fastq
        output_read = output_fastq

    bc_read1 = read_seq[0:bc1_len]
    bc_read2 = read_seq[-bc2_len:]
    bc_qual1 = read_qual[0:bc1_len]
    bc_qual2 = read_qual[-bc2_len:]

    if rev_comp_bc1:
        bc_read1 = str(DNA(bc_read1).rc())
        bc_qual1 = bc_qual1[::-1]
    if rev_comp_bc2:
        bc_read2 = str(DNA(bc_read2).rc())
        bc_qual2 = bc_qual2[::-1]

    if switch_bc_order:
        bc_read1, bc_read2 = bc_read2, bc_read1
        bc_qual1, bc_qual2 = bc_qual2, bc_qual1

    bc_lines = format_fastq_record(read_data[header_index],
                                   bc_read1 + bc_read2, bc_qual1 + bc_qual2)
    output_bc.write(bc_lines)
    seq_lines = format_fastq_record(read_data[header_index],
                                    read_seq[bc1_len:-bc2_len], read_qual[bc1_len:-bc2_len])
    output_read.write(seq_lines)

    return


def process_barcode_in_label(read1_data,
                             read2_data,
                             output_bc_fastq,
                             bc1_len=6,
                             bc2_len=6,
                             rev_comp_bc1=False,
                             rev_comp_bc2=False,
                             char_delineator=":"):
    """ Reads data from one or two fastq labels, writes output barcodes file.

    read1_data: list of header, read, quality scores
    read2_data: list of header, read, quality scores, False if no read 2.
    output_bc_fastq: open output fastq filepath
    bc1_len: length of barcode to remove from beginning of read1 data
    bc2_len: length of barcode to remove from beginning of read2 data
    rev_comp_bc1: reverse complement barcode 1 before writing.
    rev_comp_bc2: reverse complement barcode 2 before writing.
    char_delineator: Specify character that immediately precedes the barcode
        for input_type of barcode_in_label.
    """

    header_index = 0
    sequence_index = 1
    quality_index = 2

    # Check for char_delineator in sequence
    try:
        bc1_read = read1_data[header_index].split(
            char_delineator)[-1][0:bc1_len]
    # If there is an index error, it means the char_delineator wasn't found
    except IndexError:
        raise IndexError("Found sequence lacking character delineator. "
                         "Sequence header %s, character delineator %s" %
                         (read1_data[header_index], char_delineator))

    # Create fake quality scores
    bc1_qual = "F" * len(bc1_read)
    if rev_comp_bc1:
        bc1_read = str(DNA(bc1_read).rc())

    if read2_data:
        bc2_read =\
            read2_data[header_index].strip().split(
                char_delineator)[-1][0:bc2_len]
        bc2_qual = "F" * len(bc2_read)
        if rev_comp_bc2:
            bc2_read = str(DNA(bc2_read).rc())
    else:
        bc2_read = ""
        bc2_qual = ""

    if not bc1_read and not bc2_read:
        raise ValueError("Came up with empty barcode sequence, please check "
                         "character delineator with -s, and fastq label "
                         "%s" % read1_data[header_index])

    bc_lines = format_fastq_record(read1_data[header_index],
                                   bc1_read + bc2_read, bc1_qual + bc2_qual)

    output_bc_fastq.write(bc_lines)

    return


def get_primers(header,
                mapping_data):
    """ Returns lists of forward/reverse primer regular expression generators

    header:  list of strings of header data.
    mapping_data:  list of lists of mapping data

    Will raise error if either the LinkerPrimerSequence or ReversePrimer fields
        are not present
    """

    if "LinkerPrimerSequence" in header:
        primer_ix = header.index("LinkerPrimerSequence")
    else:
        raise IndexError(
            ("Mapping file is missing LinkerPrimerSequence field."))
    if "ReversePrimer" in header:
        rev_primer_ix = header.index("ReversePrimer")
    else:
        raise IndexError(("Mapping file is missing ReversePrimer field."))

    iupac = {'A': 'A', 'T': 'T', 'G': 'G', 'C': 'C', 'R': '[AG]', 'Y': '[CT]',
             'S': '[GC]', 'W': '[AT]', 'K': '[GT]', 'M': '[AC]', 'B': '[CGT]',
             'D': '[AGT]', 'H': '[ACT]', 'V': '[ACG]', 'N': '[ACGT]'}

    raw_forward_primers = set([])
    raw_forward_rc_primers = set([])
    raw_reverse_primers = set([])
    raw_reverse_rc_primers = set([])

    for line in mapping_data:
        # Split on commas to handle pool of primers
        raw_forward_primers.update([upper(primer).strip() for
                                    primer in line[primer_ix].split(',')])
        raw_forward_rc_primers.update([str(DNA(primer).rc()) for
                                       primer in raw_forward_primers])
        raw_reverse_primers.update([upper(primer).strip() for
                                    primer in line[rev_primer_ix].split(',')])
        raw_reverse_rc_primers.update([str(DNA(primer).rc()) for
                                       primer in raw_reverse_primers])

    if not raw_forward_primers:
        raise ValueError(("No forward primers detected in mapping file."))
    if not raw_reverse_primers:
        raise ValueError(("No reverse primers detected in mapping file."))

    # Finding the forward primers, or rc of reverse primers indicates forward
    # read. Finding the reverse primer, or rc of the forward primers, indicates
    # the reverse read, so these sets are merged.
    raw_forward_primers.update(raw_reverse_rc_primers)
    raw_reverse_primers.update(raw_forward_rc_primers)

    forward_primers = []
    reverse_primers = []
    for curr_primer in raw_forward_primers:
        forward_primers.append(compile(''.join([iupac[symbol] for
                                                symbol in curr_primer])))
    for curr_primer in raw_reverse_primers:
        reverse_primers.append(compile(''.join([iupac[symbol] for
                                                symbol in curr_primer])))

    return forward_primers, reverse_primers<|MERGE_RESOLUTION|>--- conflicted
+++ resolved
@@ -15,13 +15,8 @@
 from os import rename
 from re import compile
 
-<<<<<<< HEAD
-from cogent.parse.fastq import MinimalFastqParser
+from skbio.parse.sequences import parse_fastq
 from bipy.core.sequence import DNA
-=======
-from skbio.parse.sequences import parse_fastq
-from cogent import DNA
->>>>>>> 9ebf3367
 
 from qiime.check_id_map import process_id_map
 from qiime.split_libraries_fastq import (check_header_match_pre180,
