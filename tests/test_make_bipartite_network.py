#!/usr/bin/env python
# File created on 17 Apr 2013
from __future__ import division

__author__ = "Will Van Treuren"
__copyright__ = "Copyright 2013, The QIIME project"
__credits__ = ["Will Van Treuren"]
__license__ = "GPL"
__version__ = "1.8.0-dev"
__maintainer__ = "Will Van Treuren"
__email__ = "wdwvt1@gmail.com"


from shutil import rmtree
from os.path import exists, join
<<<<<<< HEAD
from cogent.util.unit_test import TestCase, main
from cogent.util.misc import remove_files

from qiime.util import get_qiime_temp_dir
=======
from unittest import TestCase, main
from cogent.util.misc import remove_files, create_dir
from qiime.util import (get_qiime_temp_dir,
                        get_tmp_filename)
>>>>>>> 456a355b
from qiime.test import initiate_timeout, disable_timeout
from qiime.make_bipartite_network import (make_otu_node_table, make_edge_table,
                                          make_sample_node_table, make_node_attr_table)
from biom.parse import parse_biom_table
from qiime.parse import parse_mapping_file_to_dict


class TopLevelTests(TestCase):

    def setUp(self):
        '''Nothing required by all scripts. Pass.'''
        pass

    def test_make_sample_node_table(self):
        '''Test that the sample node table is created correctly.'''
        # test when sampleids in biom == sampleids in mapping file
        bt = parse_biom_table(BIOM_STRING_1)
        mf_dict = parse_mapping_file_to_dict(MF_LINES.split('\n'))[0]
        obs = make_sample_node_table(bt, mf_dict)
        exp = ['#NodeID\tNodeType\tAbundance\tTimePt\tStudy\tTreatment\tDiet',
               's1\tsample\t148.0\t1\ta\tpre\thf',
               's2\tsample\t156.0\t2\ta\tpre\tlf',
               's3\tsample\t164.0\t3\ta\tpre\thf',
               's4\tsample\t172.0\t4\ta\tpost\tlf',
               's5\tsample\t180.0\t5\ta\tpost\tmf']
        self.assertEqual(obs, exp)
        # test when sampleids in biom are a subset of sampleids in mapping file
        bt = parse_biom_table(BIOM_STRING_2)
        obs = make_sample_node_table(bt, mf_dict)
        exp = ['#NodeID\tNodeType\tAbundance\tTimePt\tStudy\tTreatment\tDiet',
               's3\tsample\t164.0\t3\ta\tpre\thf',
               's4\tsample\t172.0\t4\ta\tpost\tlf',
               's5\tsample\t180.0\t5\ta\tpost\tmf']
        self.assertEqual(obs, exp)

    def test_make_otu_node_table(self):
        '''Test that make_otu_node_table makes accurate calculations.'''
        # test when length of md_fields and length of split taxonomy wouldn't
        # agree when md type is list or string.
        bt1 = parse_biom_table(BIOM_STRING_1)
        md_key = 'taxonomy'
        md_fields = ['k']
        obs = make_otu_node_table(bt1, md_key, md_fields)
        exp = [
            '#NodeID\tNodeType\tAbundance\tk',
            'o1\totu\t15.0\tk__Bacteria',
            'o2\totu\t40.0\tk__Bacteria',
            'o3\totu\t65.0\tk__Bacteria',
            'o4\totu\t90.0\tk__Bacteria',
            'o5\totu\t115.0\tk__Bacteria',
            'o6\totu\t140.0\tk__Bacteria',
            'o7\totu\t165.0\tk__Bacteria',
            'o8\totu\t190.0\tk__Bacteria']
        self.assertEqual(obs, exp)
        md_fields = ['k', '1', '2', '3', '4', '5', '6']
        obs = make_otu_node_table(bt1, md_key, md_fields)
        exp = [
            '#NodeID\tNodeType\tAbundance\tk\t1\t2\t3\t4\t5\t6',
            'o1\totu\t15.0\tk__Bacteria\tp__Firmicutes\tc__Clost5\to__Clostridiales\tf__Lachnospiraceae\tOther\tOther',
            'o2\totu\t40.0\tk__Bacteria\tp__Firmicutes\tc__Clostridia\to__Clostridiales\tf__Lachnos1\tOther\tOther',
            'o3\totu\t65.0\tk__Bacteria\tp__Firmicutes\tc__Clostridia\to__Clostridiales\tf__Lachnos1\tOther\tOther',
            'o4\totu\t90.0\tk__Bacteria\tp__Firmicutes\tc__Clostridia\to__Clostridiales\tf__Lachnos2\tOther\tOther',
            'o5\totu\t115.0\tk__Bacteria\tp__Firmicutes\tc__Clostridia\to__Clostridiales\tf__Lachnos2\tOther\tOther',
            'o6\totu\t140.0\tk__Bacteria\tp__Firmicutes\tc__Clostridia\to__Clostri3\tf__Lachnospiraceae\tOther\tOther',
            'o7\totu\t165.0\tk__Bacteria\tp__Firmicutes\tc__Clostridia\to__Clostri3\tf__Lachnospiraceae\tOther\tOther',
            'o8\totu\t190.0\tk__Bacteria\tp__Firmicutes\tc__Clost5\to__Clostridiales\tf__Lachnospiraceae\tOther\tOther']

        # test when the length of the md_fields is correct
        md_fields = ['k', 'p', 'c', 'o', 'f']
        obs_bt1 = make_otu_node_table(bt1, md_key, md_fields)
        exp_bt1 = \
            ['#NodeID\tNodeType\tAbundance\tk\tp\tc\to\tf',
             'o1\totu\t15.0\tk__Bacteria\tp__Firmicutes\tc__Clost5\to__Clostridiales\tf__Lachnospiraceae',
             'o2\totu\t40.0\tk__Bacteria\tp__Firmicutes\tc__Clostridia\to__Clostridiales\tf__Lachnos1',
             'o3\totu\t65.0\tk__Bacteria\tp__Firmicutes\tc__Clostridia\to__Clostridiales\tf__Lachnos1',
             'o4\totu\t90.0\tk__Bacteria\tp__Firmicutes\tc__Clostridia\to__Clostridiales\tf__Lachnos2',
             'o5\totu\t115.0\tk__Bacteria\tp__Firmicutes\tc__Clostridia\to__Clostridiales\tf__Lachnos2',
             'o6\totu\t140.0\tk__Bacteria\tp__Firmicutes\tc__Clostridia\to__Clostri3\tf__Lachnospiraceae',
             'o7\totu\t165.0\tk__Bacteria\tp__Firmicutes\tc__Clostridia\to__Clostri3\tf__Lachnospiraceae',
             'o8\totu\t190.0\tk__Bacteria\tp__Firmicutes\tc__Clost5\to__Clostridiales\tf__Lachnospiraceae']
        self.assertEqual(obs_bt1, exp_bt1)
        md_fields = ['k', 'p', 'c', 'o', 'f']
        bt2 = parse_biom_table(BIOM_STRING_3)
        obs_bt2 = make_otu_node_table(bt2, md_key, md_fields)
        exp_bt2 = \
            ['#NodeID\tNodeType\tAbundance\tk\tp\tc\to\tf',
             'o1\totu\t12.0\tk__Bacteria\tp__Firmicutes\tc__Clost5\to__Clostridiales\tf__Lachnospiraceae',
             'o2\totu\t27.0\tk__Bacteria\tp__Firmicutes\tc__Clostridia\to__Clostridiales\tf__Lachnos1',
             'o3\totu\t42.0\tk__Bacteria\tp__Firmicutes\tc__Clostridia\to__Clostridiales\tf__Lachnos1',
             'o4\totu\t57.0\tk__Bacteria\tp__Firmicutes\tc__Clostridia\to__Clostridiales\tf__Lachnos2',
             'o5\totu\t72.0\tk__Bacteria\tp__Firmicutes\tc__Clostridia\to__Clostridiales\tf__Lachnos2',
             'o6\totu\t87.0\tk__Bacteria\tp__Firmicutes\tc__Clostridia\to__Clostri3\tf__Lachnospiraceae',
             'o7\totu\t102.0\tk__Bacteria\tp__Firmicutes\tc__Clostridia\to__Clostri3\tf__Lachnospiraceae',
             'o8\totu\t117.0\tk__Bacteria\tp__Firmicutes\tc__Clost5\to__Clostridiales\tf__Lachnospiraceae']
        self.assertEqual(obs_bt2, exp_bt2)

        # test when the md is of type dict and fields are correct
        bt = parse_biom_table(BIOM_STRING_4)
        md_fields = ['kingdom', 'phylum', 'class', 'order', 'family']
        obs_bt = make_otu_node_table(bt, md_key, md_fields)
        exp_bt = \
            ['#NodeID\tNodeType\tAbundance\tkingdom\tphylum\tclass\torder\tfamily',
             'o1\totu\t15.0\tk__Bacteria\tp__Firmicutes\tc__Clost5\to__Clostridiales\tf__Lachnospiraceae',
             'o2\totu\t40.0\tk__Bacteria\tp__Firmicutes\tc__Clostridia\to__Clostridiales\tf__Lachnos1',
             'o3\totu\t65.0\tk__Bacteria\tp__Firmicutes\tc__Clostridia\to__Clostridiales\tf__Lachnos1',
             'o4\totu\t90.0\tk__Bacteria\tp__Firmicutes\tc__Clostridia\to__Clostridiales\tf__Lachnos2',
             'o5\totu\t115.0\tk__Bacteria\tp__Firmicutes\tc__Clostridia\to__Clostridiales\tf__Lachnos2',
             'o6\totu\t140.0\tk__Bacteria\tp__Firmicutes\tc__Clostridia\to__Clostri3\tf__Lachnospiraceae',
             'o7\totu\t165.0\tk__Bacteria\tp__Firmicutes\tc__Clostridia\to__Clostri3\tf__Lachnospiraceae',
             'o8\totu\t190.0\tk__Bacteria\tp__Firmicutes\tc__Clost5\to__Clostridiales\tf__Lachnospiraceae']
        self.assertEqual(obs_bt, exp_bt)
        # test that it raises an error when md_fields not found in md_dict
        md_fields = ['KINGDOM', 'phylum', 'class', 'order', 'family']
        self.assertRaises(
            ValueError,
            make_otu_node_table,
            bt,
            md_key,
            md_fields)
        # test that it doesn't error when md_fields is subset of md_dict
        md_fields = ['phylum', 'class', 'order', 'family']
        obs_bt = make_otu_node_table(bt, md_key, md_fields)
        exp_bt = \
            ['#NodeID\tNodeType\tAbundance\tphylum\tclass\torder\tfamily',
             'o1\totu\t15.0\tp__Firmicutes\tc__Clost5\to__Clostridiales\tf__Lachnospiraceae',
             'o2\totu\t40.0\tp__Firmicutes\tc__Clostridia\to__Clostridiales\tf__Lachnos1',
             'o3\totu\t65.0\tp__Firmicutes\tc__Clostridia\to__Clostridiales\tf__Lachnos1',
             'o4\totu\t90.0\tp__Firmicutes\tc__Clostridia\to__Clostridiales\tf__Lachnos2',
             'o5\totu\t115.0\tp__Firmicutes\tc__Clostridia\to__Clostridiales\tf__Lachnos2',
             'o6\totu\t140.0\tp__Firmicutes\tc__Clostridia\to__Clostri3\tf__Lachnospiraceae',
             'o7\totu\t165.0\tp__Firmicutes\tc__Clostridia\to__Clostri3\tf__Lachnospiraceae',
             'o8\totu\t190.0\tp__Firmicutes\tc__Clost5\to__Clostridiales\tf__Lachnospiraceae']
        self.assertEqual(obs_bt, exp_bt)

        # test when the md is type defaultdict
        bt = parse_biom_table(BIOM_STRING_5)
        # test that it raises an error when md_fields not found in md_dict
        md_fields = ['KINGDOM', 'phylum', 'class', 'order', 'family']
        self.assertRaises(
            ValueError,
            make_otu_node_table,
            bt,
            md_key,
            md_fields)
        # test that it doesn't error when md_fields is subset of md_dict
        md_fields = ['phylum', 'class', 'order', 'family']
        obs_bt = make_otu_node_table(bt, md_key, md_fields)
        exp_bt = \
            ['#NodeID\tNodeType\tAbundance\tphylum\tclass\torder\tfamily',
             'o1\totu\t15.0\tp__Firmicutes\tc__Clost5\to__Clostridiales\tf__Lachnospiraceae',
             'o2\totu\t40.0\tp__Firmicutes\tc__Clostridia\to__Clostridiales\tf__Lachnos1',
             'o3\totu\t65.0\tp__Firmicutes\tc__Clostridia\to__Clostridiales\tf__Lachnos1',
             'o4\totu\t90.0\tp__Firmicutes\tc__Clostridia\to__Clostridiales\tf__Lachnos2',
             'o5\totu\t115.0\tp__Firmicutes\tc__Clostridia\to__Clostridiales\tf__Lachnos2',
             'o6\totu\t140.0\tp__Firmicutes\tc__Clostridia\to__Clostri3\tf__Lachnospiraceae',
             'o7\totu\t165.0\tp__Firmicutes\tc__Clostridia\to__Clostri3\tf__Lachnospiraceae',
             'o8\totu\t190.0\tp__Firmicutes\tc__Clost5\to__Clostridiales\tf__Lachnospiraceae']
        self.assertEqual(obs_bt, exp_bt)

    def test_node_attr_table(self):
        '''Test that node_attr_table is made correctly.'''
        # test color,size,shape with shared attributes: NodeType, Abundance
        bt = parse_biom_table(BIOM_STRING_1)
        mf_dict = parse_mapping_file_to_dict(MF_LINES.split('\n'))[0]
        sample_node_lines = make_sample_node_table(bt, mf_dict)
        md_key = 'taxonomy'
        md_fields = ['k', 'p', 'c', 'o', 'f']
        otu_node_lines = make_otu_node_table(bt, md_key, md_fields)
        scolor = ['NodeType']
        ocolor = ['NodeType']
        sshape = ['NodeType', 'Abundance']
        oshape = ['NodeType']
        ssize = ['Abundance']
        osize = ['Abundance', 'NodeType']
        obs_out = make_node_attr_table(otu_node_lines, sample_node_lines,
                                       scolor, ocolor, ssize, osize, sshape, oshape)
        exp_out = \
            ['#NodeID\tNodeType\tAbundance\tColor\tSize\tShape',
             's1\tsample\t148.0\tsample\t148.0\tsample_148.0',
             's2\tsample\t156.0\tsample\t156.0\tsample_156.0',
             's3\tsample\t164.0\tsample\t164.0\tsample_164.0',
             's4\tsample\t172.0\tsample\t172.0\tsample_172.0',
             's5\tsample\t180.0\tsample\t180.0\tsample_180.0',
             'o1\totu\t15.0\totu\t15.0_otu\totu',
             'o2\totu\t40.0\totu\t40.0_otu\totu',
             'o3\totu\t65.0\totu\t65.0_otu\totu',
             'o4\totu\t90.0\totu\t90.0_otu\totu',
             'o5\totu\t115.0\totu\t115.0_otu\totu',
             'o6\totu\t140.0\totu\t140.0_otu\totu',
             'o7\totu\t165.0\totu\t165.0_otu\totu',
             'o8\totu\t190.0\totu\t190.0_otu\totu']
        # order different because computed by hand. As long as sets the same
        # we are confident they are the same
        self.assertEqual(set(obs_out), set(exp_out))

        # test color,size,shape with some shared and some non-shared attrs
        md_key = 'taxonomy'
        md_fields = ['k', 'p', 'c', 'o', 'f']
        otu_node_lines = make_otu_node_table(bt, md_key, md_fields)
        scolor = ['NodeType', 'Diet']
        ocolor = ['k', 'p']
        sshape = ['Treatment', 'Abundance']
        oshape = ['NodeType', 'o']
        ssize = ['Abundance']
        osize = ['Abundance', 'NodeType']

        obs_out = make_node_attr_table(otu_node_lines, sample_node_lines,
                                       scolor, ocolor, ssize, osize, sshape, oshape)
        exp_out = \
            ['#NodeID\tNodeType\tAbundance\tColor\tSize\tShape',
             's1\tsample\t148.0\tsample_hf\t148.0\tpre_148.0',
             's2\tsample\t156.0\tsample_lf\t156.0\tpre_156.0',
             's3\tsample\t164.0\tsample_hf\t164.0\tpre_164.0',
             's4\tsample\t172.0\tsample_lf\t172.0\tpost_172.0',
             's5\tsample\t180.0\tsample_mf\t180.0\tpost_180.0',
             'o1\totu\t15.0\tk__Bacteria_p__Firmicutes\t15.0_otu\totu_o__Clostridiales',
             'o2\totu\t40.0\tk__Bacteria_p__Firmicutes\t40.0_otu\totu_o__Clostridiales',
             'o3\totu\t65.0\tk__Bacteria_p__Firmicutes\t65.0_otu\totu_o__Clostridiales',
             'o4\totu\t90.0\tk__Bacteria_p__Firmicutes\t90.0_otu\totu_o__Clostridiales',
             'o5\totu\t115.0\tk__Bacteria_p__Firmicutes\t115.0_otu\totu_o__Clostridiales',
             'o6\totu\t140.0\tk__Bacteria_p__Firmicutes\t140.0_otu\totu_o__Clostri3',
             'o7\totu\t165.0\tk__Bacteria_p__Firmicutes\t165.0_otu\totu_o__Clostri3',
             'o8\totu\t190.0\tk__Bacteria_p__Firmicutes\t190.0_otu\totu_o__Clostridiales']
        # order different because computed by hand. As long as sets the same
        # we are confident they are the same
        self.assertEqual(set(obs_out), set(exp_out))

    def test_make_edge_table(self):
        '''Test that edge table is created properly.'''
        bt = parse_biom_table(BIOM_STRING_3)
        obs_out = make_edge_table(bt)
        exp_out = [
            '#Sample\tOTU\tAbundance',
            's3\to1\t3.0',
            's3\to2\t8.0',
            's3\to3\t13.0',
            's3\to4\t18.0',
            's3\to5\t23.0',
            's3\to6\t28.0',
            's3\to7\t33.0',
            's3\to8\t38.0',
            's4\to1\t4.0',
            's4\to2\t9.0',
            's4\to3\t14.0',
            's4\to4\t19.0',
            's4\to5\t24.0',
            's4\to6\t29.0',
            's4\to7\t34.0',
            's4\to8\t39.0',
            's5\to1\t5.0',
            's5\to2\t10.0',
            's5\to3\t15.0',
            's5\to4\t20.0',
            's5\to5\t25.0',
            's5\to6\t30.0',
            's5\to7\t35.0',
            's5\to8\t40.0']
        self.assertEqual(set(obs_out), set(exp_out))

        # test with a row and a col that are all zero
        bt = parse_biom_table(BIOM_STRING_6)
        obs_out = make_edge_table(bt)
        exp_out = [
            '#Sample\tOTU\tAbundance',
            's2\to1\t2.0',
            's2\to2\t7.0',
            's2\to3\t12.0',
            's2\to4\t17.0',
            's2\to6\t27.0',
            's2\to7\t32.0',
            's2\to8\t37.0',
            's3\to1\t3.0',
            's3\to2\t8.0',
            's3\to3\t13.0',
            's3\to4\t18.0',
            's3\to6\t28.0',
            's3\to7\t33.0',
            's3\to8\t38.0',
            's4\to1\t4.0',
            's4\to2\t9.0',
            's4\to3\t14.0',
            's4\to4\t19.0',
            's4\to6\t29.0',
            's4\to7\t34.0',
            's4\to8\t39.0',
            's5\to1\t5.0',
            's5\to2\t10.0',
            's5\to3\t15.0',
            's5\to4\t20.0',
            's5\to6\t30.0',
            's5\to7\t35.0',
            's5\to8\t40.0']
        self.assertEqual(set(obs_out), set(exp_out))

BIOM_STRING_1 = '{"id": "None","format": "Biological Observation Matrix 1.0.0","format_url": "http://biom-format.org","type": "OTU table","generated_by": "will","date": "2013-04-17T16:45:57.531405","matrix_type": "sparse","matrix_element_type": "float","shape": [8, 5],"data": [[0,0,1.0],[0,1,2.0],[0,2,3.0],[0,3,4.0],[0,4,5.0],[1,0,6.0],[1,1,7.0],[1,2,8.0],[1,3,9.0],[1,4,10.0],[2,0,11.0],[2,1,12.0],[2,2,13.0],[2,3,14.0],[2,4,15.0],[3,0,16.0],[3,1,17.0],[3,2,18.0],[3,3,19.0],[3,4,20.0],[4,0,21.0],[4,1,22.0],[4,2,23.0],[4,3,24.0],[4,4,25.0],[5,0,26.0],[5,1,27.0],[5,2,28.0],[5,3,29.0],[5,4,30.0],[6,0,31.0],[6,1,32.0],[6,2,33.0],[6,3,34.0],[6,4,35.0],[7,0,36.0],[7,1,37.0],[7,2,38.0],[7,3,39.0],[7,4,40.0]],"rows": [{"id": "o1", "metadata": {"taxonomy": ["k__Bacteria", "p__Firmicutes", "c__Clost5", "o__Clostridiales", "f__Lachnospiraceae"]}},{"id": "o2", "metadata": {"taxonomy": ["k__Bacteria", "p__Firmicutes", "c__Clostridia", "o__Clostridiales", "f__Lachnos1"]}},{"id": "o3", "metadata": {"taxonomy": ["k__Bacteria", "p__Firmicutes", "c__Clostridia", "o__Clostridiales", "f__Lachnos1"]}},{"id": "o4", "metadata": {"taxonomy": ["k__Bacteria", "p__Firmicutes", "c__Clostridia", "o__Clostridiales", "f__Lachnos2"]}},{"id": "o5", "metadata": {"taxonomy": ["k__Bacteria", "p__Firmicutes", "c__Clostridia", "o__Clostridiales", "f__Lachnos2"]}},{"id": "o6", "metadata": {"taxonomy": ["k__Bacteria", "p__Firmicutes", "c__Clostridia", "o__Clostri3", "f__Lachnospiraceae"]}},{"id": "o7", "metadata": {"taxonomy": ["k__Bacteria", "p__Firmicutes", "c__Clostridia", "o__Clostri3", "f__Lachnospiraceae"]}},{"id": "o8", "metadata": {"taxonomy": ["k__Bacteria", "p__Firmicutes", "c__Clost5", "o__Clostridiales", "f__Lachnospiraceae"]}}],"columns": [{"id": "s1", "metadata": null},{"id": "s2", "metadata": null},{"id": "s3", "metadata": null},{"id": "s4", "metadata": null},{"id": "s5", "metadata": null}]}'
# BIOM_STRING_2 lacks samples 1 and 2
BIOM_STRING_2 = '{"id": "None","format": "Biological Observation Matrix 1.0.0","format_url": "http://biom-format.org","type": "OTU table","generated_by": "will","date": "2013-04-17T19:04:21.047065","matrix_type": "sparse","matrix_element_type": "float","shape": [8, 3],"data": [[0,0,3.0],[0,1,4.0],[0,2,5.0],[1,0,8.0],[1,1,9.0],[1,2,10.0],[2,0,13.0],[2,1,14.0],[2,2,15.0],[3,0,18.0],[3,1,19.0],[3,2,20.0],[4,0,23.0],[4,1,24.0],[4,2,25.0],[5,0,28.0],[5,1,29.0],[5,2,30.0],[6,0,33.0],[6,1,34.0],[6,2,35.0],[7,0,38.0],[7,1,39.0],[7,2,40.0]],"rows": [{"id": "o1", "metadata": {"taxonomy": ["k__Bacteria", "p__Firmicutes", "c__Clost5", "o__Clostridiales", "f__Lachnospiraceae"]}},{"id": "o2", "metadata": {"taxonomy": ["k__Bacteria", "p__Firmicutes", "c__Clostridia", "o__Clostridiales", "f__Lachnos1"]}},{"id": "o3", "metadata": {"taxonomy": ["k__Bacteria", "p__Firmicutes", "c__Clostridia", "o__Clostridiales", "f__Lachnos1"]}},{"id": "o4", "metadata": {"taxonomy": ["k__Bacteria", "p__Firmicutes", "c__Clostridia", "o__Clostridiales", "f__Lachnos2"]}},{"id": "o5", "metadata": {"taxonomy": ["k__Bacteria", "p__Firmicutes", "c__Clostridia", "o__Clostridiales", "f__Lachnos2"]}},{"id": "o6", "metadata": {"taxonomy": ["k__Bacteria", "p__Firmicutes", "c__Clostridia", "o__Clostri3", "f__Lachnospiraceae"]}},{"id": "o7", "metadata": {"taxonomy": ["k__Bacteria", "p__Firmicutes", "c__Clostridia", "o__Clostri3", "f__Lachnospiraceae"]}},{"id": "o8", "metadata": {"taxonomy": ["k__Bacteria", "p__Firmicutes", "c__Clost5", "o__Clostridiales", "f__Lachnospiraceae"]}}],"columns": [{"id": "s3", "metadata": null},{"id": "s4", "metadata": null},{"id": "s5", "metadata": null}]}'
# BIOM_STRING_3 lacks samples 1 and 2 and has string metadata
BIOM_STRING_3 = '{"id": "None","format": "Biological Observation Matrix 1.0.0","format_url": "http://biom-format.org","type": "OTU table","generated_by": "BIOM-Format 1.1.2-dev","date": "2013-04-17T20:23:50.481011","matrix_type": "sparse","matrix_element_type": "float","shape": [8, 3],"data": [[0,0,3.0],[0,1,4.0],[0,2,5.0],[1,0,8.0],[1,1,9.0],[1,2,10.0],[2,0,13.0],[2,1,14.0],[2,2,15.0],[3,0,18.0],[3,1,19.0],[3,2,20.0],[4,0,23.0],[4,1,24.0],[4,2,25.0],[5,0,28.0],[5,1,29.0],[5,2,30.0],[6,0,33.0],[6,1,34.0],[6,2,35.0],[7,0,38.0],[7,1,39.0],[7,2,40.0]],"rows": [{"id": "o1", "metadata": {"taxonomy": "k__Bacteria;p__Firmicutes;c__Clost5;o__Clostridiales;f__Lachnospiraceae"}},{"id": "o2", "metadata": {"taxonomy": "k__Bacteria;p__Firmicutes;c__Clostridia;o__Clostridiales;f__Lachnos1"}},{"id": "o3", "metadata": {"taxonomy": "k__Bacteria;p__Firmicutes;c__Clostridia;o__Clostridiales;f__Lachnos1"}},{"id": "o4", "metadata": {"taxonomy": "k__Bacteria;p__Firmicutes;c__Clostridia;o__Clostridiales;f__Lachnos2"}},{"id": "o5", "metadata": {"taxonomy": "k__Bacteria;p__Firmicutes;c__Clostridia;o__Clostridiales;f__Lachnos2"}},{"id": "o6", "metadata": {"taxonomy": "k__Bacteria;p__Firmicutes;c__Clostridia;o__Clostri3;f__Lachnospiraceae"}},{"id": "o7", "metadata": {"taxonomy": "k__Bacteria;p__Firmicutes;c__Clostridia;o__Clostri3;f__Lachnospiraceae"}},{"id": "o8", "metadata": {"taxonomy": "k__Bacteria;p__Firmicutes;c__Clost5;o__Clostridiales;f__Lachnospiraceae"}}],"columns": [{"id": "s3", "metadata": null},{"id": "s4", "metadata": null},{"id": "s5", "metadata": null}]}'
# BIOM_STRING_4 has metadata as dict
BIOM_STRING_4 = '{"id": "None","format": "Biological Observation Matrix 1.0.0","format_url": "http://biom-format.org","type": "OTU table","generated_by": "will","date": "2013-04-17T20:51:39.045533","matrix_type": "sparse","matrix_element_type": "float","shape": [8, 5],"data": [[0,0,1.0],[0,1,2.0],[0,2,3.0],[0,3,4.0],[0,4,5.0],[1,0,6.0],[1,1,7.0],[1,2,8.0],[1,3,9.0],[1,4,10.0],[2,0,11.0],[2,1,12.0],[2,2,13.0],[2,3,14.0],[2,4,15.0],[3,0,16.0],[3,1,17.0],[3,2,18.0],[3,3,19.0],[3,4,20.0],[4,0,21.0],[4,1,22.0],[4,2,23.0],[4,3,24.0],[4,4,25.0],[5,0,26.0],[5,1,27.0],[5,2,28.0],[5,3,29.0],[5,4,30.0],[6,0,31.0],[6,1,32.0],[6,2,33.0],[6,3,34.0],[6,4,35.0],[7,0,36.0],[7,1,37.0],[7,2,38.0],[7,3,39.0],[7,4,40.0]],"rows": [{"id": "o1", "metadata": {"taxonomy": {"kingdom": "k__Bacteria", "phylum": "p__Firmicutes", "class": "c__Clost5", "family": "f__Lachnospiraceae", "order": "o__Clostridiales"}}},{"id": "o2", "metadata": {"taxonomy": {"kingdom": "k__Bacteria", "phylum": "p__Firmicutes", "class": "c__Clostridia", "family": "f__Lachnos1", "order": "o__Clostridiales"}}},{"id": "o3", "metadata": {"taxonomy": {"kingdom": "k__Bacteria", "phylum": "p__Firmicutes", "class": "c__Clostridia", "family": "f__Lachnos1", "order": "o__Clostridiales"}}},{"id": "o4", "metadata": {"taxonomy": {"kingdom": "k__Bacteria", "phylum": "p__Firmicutes", "class": "c__Clostridia", "family": "f__Lachnos2", "order": "o__Clostridiales"}}},{"id": "o5", "metadata": {"taxonomy": {"kingdom": "k__Bacteria", "phylum": "p__Firmicutes", "class": "c__Clostridia", "family": "f__Lachnos2", "order": "o__Clostridiales"}}},{"id": "o6", "metadata": {"taxonomy": {"kingdom": "k__Bacteria", "phylum": "p__Firmicutes", "class": "c__Clostridia", "family": "f__Lachnospiraceae", "order": "o__Clostri3"}}},{"id": "o7", "metadata": {"taxonomy": {"kingdom": "k__Bacteria", "phylum": "p__Firmicutes", "class": "c__Clostridia", "family": "f__Lachnospiraceae", "order": "o__Clostri3"}}},{"id": "o8", "metadata": {"taxonomy": {"kingdom": "k__Bacteria", "phylum": "p__Firmicutes", "class": "c__Clost5", "family": "f__Lachnospiraceae", "order": "o__Clostridiales"}}}],"columns": [{"id": "s1", "metadata": null},{"id": "s2", "metadata": null},{"id": "s3", "metadata": null},{"id": "s4", "metadata": null},{"id": "s5", "metadata": null}]}'
# BIOM_STRING_5 has metadata as default dict though appears to be the same
# str??
BIOM_STRING_5 = '{"id": "None","format": "Biological Observation Matrix 1.0.0","format_url": "http://biom-format.org","type": "OTU table","generated_by": "will","date": "2013-04-17T21:20:27.650446","matrix_type": "sparse","matrix_element_type": "float","shape": [8, 5],"data": [[0,0,1.0],[0,1,2.0],[0,2,3.0],[0,3,4.0],[0,4,5.0],[1,0,6.0],[1,1,7.0],[1,2,8.0],[1,3,9.0],[1,4,10.0],[2,0,11.0],[2,1,12.0],[2,2,13.0],[2,3,14.0],[2,4,15.0],[3,0,16.0],[3,1,17.0],[3,2,18.0],[3,3,19.0],[3,4,20.0],[4,0,21.0],[4,1,22.0],[4,2,23.0],[4,3,24.0],[4,4,25.0],[5,0,26.0],[5,1,27.0],[5,2,28.0],[5,3,29.0],[5,4,30.0],[6,0,31.0],[6,1,32.0],[6,2,33.0],[6,3,34.0],[6,4,35.0],[7,0,36.0],[7,1,37.0],[7,2,38.0],[7,3,39.0],[7,4,40.0]],"rows": [{"id": "o1", "metadata": {"taxonomy": {"kingdom": "k__Bacteria", "phylum": "p__Firmicutes", "class": "c__Clost5", "family": "f__Lachnospiraceae", "order": "o__Clostridiales"}}},{"id": "o2", "metadata": {"taxonomy": {"kingdom": "k__Bacteria", "phylum": "p__Firmicutes", "class": "c__Clostridia", "family": "f__Lachnos1", "order": "o__Clostridiales"}}},{"id": "o3", "metadata": {"taxonomy": {"kingdom": "k__Bacteria", "phylum": "p__Firmicutes", "class": "c__Clostridia", "family": "f__Lachnos1", "order": "o__Clostridiales"}}},{"id": "o4", "metadata": {"taxonomy": {"kingdom": "k__Bacteria", "phylum": "p__Firmicutes", "class": "c__Clostridia", "family": "f__Lachnos2", "order": "o__Clostridiales"}}},{"id": "o5", "metadata": {"taxonomy": {"kingdom": "k__Bacteria", "phylum": "p__Firmicutes", "class": "c__Clostridia", "family": "f__Lachnos2", "order": "o__Clostridiales"}}},{"id": "o6", "metadata": {"taxonomy": {"kingdom": "k__Bacteria", "phylum": "p__Firmicutes", "class": "c__Clostridia", "family": "f__Lachnospiraceae", "order": "o__Clostri3"}}},{"id": "o7", "metadata": {"taxonomy": {"kingdom": "k__Bacteria", "phylum": "p__Firmicutes", "class": "c__Clostridia", "family": "f__Lachnospiraceae", "order": "o__Clostri3"}}},{"id": "o8", "metadata": {"taxonomy": {"kingdom": "k__Bacteria", "phylum": "p__Firmicutes", "class": "c__Clost5", "family": "f__Lachnospiraceae", "order": "o__Clostridiales"}}}],"columns": [{"id": "s1", "metadata": null},{"id": "s2", "metadata": null},{"id": "s3", "metadata": null},{"id": "s4", "metadata": null},{"id": "s5", "metadata": null}]}'
# BIOM_STRING_6 has s1 all zeros and o5 all zeros
BIOM_STRING_6 = '{"id": "None","format": "Biological Observation Matrix 1.0.0","format_url": "http://biom-format.org","type": "OTU table","generated_by": "BIOM-Format 1.1.2-dev","date": "2013-04-17T23:22:41.269681","matrix_type": "sparse","matrix_element_type": "float","shape": [8, 5],"data": [[0,1,2.0],[0,2,3.0],[0,3,4.0],[0,4,5.0],[1,1,7.0],[1,2,8.0],[1,3,9.0],[1,4,10.0],[2,1,12.0],[2,2,13.0],[2,3,14.0],[2,4,15.0],[3,1,17.0],[3,2,18.0],[3,3,19.0],[3,4,20.0],[5,1,27.0],[5,2,28.0],[5,3,29.0],[5,4,30.0],[6,1,32.0],[6,2,33.0],[6,3,34.0],[6,4,35.0],[7,1,37.0],[7,2,38.0],[7,3,39.0],[7,4,40.0]],"rows": [{"id": "o1", "metadata": {"taxonomy": "k__Bacteria;p__Firmicutes;c__Clost5;o__Clostridiales;f__Lachnospiraceae"}},{"id": "o2", "metadata": {"taxonomy": "k__Bacteria;p__Firmicutes;c__Clostridia;o__Clostridiales;f__Lachnos1"}},{"id": "o3", "metadata": {"taxonomy": "k__Bacteria;p__Firmicutes;c__Clostridia;o__Clostridiales;f__Lachnos1"}},{"id": "o4", "metadata": {"taxonomy": "k__Bacteria;p__Firmicutes;c__Clostridia;o__Clostridiales;f__Lachnos2"}},{"id": "o5", "metadata": {"taxonomy": "k__Bacteria;p__Firmicutes;c__Clostridia;o__Clostridiales;f__Lachnos2"}},{"id": "o6", "metadata": {"taxonomy": "k__Bacteria;p__Firmicutes;c__Clostridia;o__Clostri3;f__Lachnospiraceae"}},{"id": "o7", "metadata": {"taxonomy": "k__Bacteria;p__Firmicutes;c__Clostridia;o__Clostri3;f__Lachnospiraceae"}},{"id": "o8", "metadata": {"taxonomy": "k__Bacteria;p__Firmicutes;c__Clost5;o__Clostridiales;f__Lachnospiraceae"}}],"columns": [{"id": "s1", "metadata": null},{"id": "s2", "metadata": null},{"id": "s3", "metadata": null},{"id": "s4", "metadata": null},{"id": "s5", "metadata": null}]}'
MF_LINES = '#SampleID\tTreatment\tTimePt\tDiet\tStudy\ns1\tpre\t1\thf\ta\ns2\tpre\t2\tlf\ta\ns3\tpre\t3\thf\ta\ns4\tpost\t4\tlf\ta\ns5\tpost\t5\tmf\ta'


if __name__ == "__main__":
    main()<|MERGE_RESOLUTION|>--- conflicted
+++ resolved
@@ -13,17 +13,10 @@
 
 from shutil import rmtree
 from os.path import exists, join
-<<<<<<< HEAD
-from cogent.util.unit_test import TestCase, main
 from cogent.util.misc import remove_files
 
 from qiime.util import get_qiime_temp_dir
-=======
 from unittest import TestCase, main
-from cogent.util.misc import remove_files, create_dir
-from qiime.util import (get_qiime_temp_dir,
-                        get_tmp_filename)
->>>>>>> 456a355b
 from qiime.test import initiate_timeout, disable_timeout
 from qiime.make_bipartite_network import (make_otu_node_table, make_edge_table,
                                           make_sample_node_table, make_node_attr_table)
