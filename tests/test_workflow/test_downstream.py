#!/usr/bin/env python
# File created on 20 Feb 2013
from __future__ import division

__author__ = "Greg Caporaso"
__copyright__ = "Copyright 2011, The QIIME project"
__credits__ = ["Greg Caporaso", "Kyle Bittinger", "Jai Ram Rideout"]
__license__ = "GPL"
__version__ = "1.8.0-dev"
__maintainer__ = "Greg Caporaso"
__email__ = "gregcaporaso@gmail.com"

import sys
from StringIO import StringIO
from shutil import rmtree
from glob import glob
from os.path import join, exists, getsize, split, splitext
<<<<<<< HEAD
from tempfile import mkdtemp

from cogent.util.unit_test import TestCase, main
=======
from unittest import TestCase, main
>>>>>>> 456a355b
from cogent.util.misc import remove_files
from qiime.compare_alpha_diversity import compare_alpha_diversities
from qiime.util import load_qiime_config, get_qiime_temp_dir
from qiime.parse import (parse_qiime_parameters,
                         parse_distmat_to_dict)
from qiime.test import (initiate_timeout,
                        disable_timeout,
                        get_test_data_fps)
from qiime.workflow.util import (call_commands_serially,
                                 no_status_updates)
from qiime.workflow.downstream import (run_beta_diversity_through_plots,
                                       run_alpha_rarefaction,
                                       run_jackknifed_beta_diversity,
                                       run_summarize_taxa_through_plots)


class DownstreamWorkflowTests(TestCase):

    def setUp(self):
        """ """
        self.test_data = get_test_data_fps()
        self.files_to_remove = []
        self.dirs_to_remove = []

        # Create example output directory
        tmp_dir = get_qiime_temp_dir()
        self.test_out = mkdtemp(dir=tmp_dir,
                                prefix='core_qiime_analyses_test_',
                                suffix='')
        self.dirs_to_remove.append(self.test_out)

        self.qiime_config = load_qiime_config()
        self.params = parse_qiime_parameters(params_f1)

        # suppress stderr during tests (one of the systems calls in the
        # workflow prints a warning, and we can't suppress that warning with
        # warnings.filterwarnings) here because it comes from within the code
        # executed through the system call. Found this trick here:
        # http://stackoverflow.com/questions/9949633/suppressing-print-as-stdout-python
        self.saved_stderr = sys.stderr
        sys.stderr = StringIO()

        initiate_timeout(180)

    def tearDown(self):
        """ """
        disable_timeout()

        # reset sys.stderr
        sys.stderr = self.saved_stderr

        remove_files(self.files_to_remove)
        # remove directories last, so we don't get errors
        # trying to remove files which may be in the directories
        for d in self.dirs_to_remove:
            if exists(d):
                rmtree(d)

    def test_run_beta_diversity_through_plots(self):
        """ run_beta_diversity_through_plots generates expected results
        """
        run_beta_diversity_through_plots(
            self.test_data['biom'][0],
            self.test_data['map'][0],
            self.test_out,
            call_commands_serially,
            self.params,
            self.qiime_config,
            tree_fp=self.test_data['tree'][0],
            parallel=False,
            status_update_callback=no_status_updates)

        unweighted_unifrac_dm_fp = join(
            self.test_out,
            'unweighted_unifrac_dm.txt')
        weighted_unifrac_dm_fp = join(self.test_out, 'weighted_unifrac_dm.txt')
        unweighted_unifrac_pc_fp = join(
            self.test_out,
            'unweighted_unifrac_pc.txt')
        weighted_unifrac_pc_fp = join(self.test_out, 'weighted_unifrac_pc.txt')
        weighted_unifrac_html_fp = join(self.test_out,
                                        'weighted_unifrac_emperor_pcoa_plot', 'index.html')

        # check for expected relations between values in the unweighted unifrac
        # distance matrix
        dm = parse_distmat_to_dict(open(unweighted_unifrac_dm_fp))
        self.assertTrue(dm['f1']['f2'] < dm['f1']['p1'],
                        "Distance between pair of fecal samples is larger than distance"
                        " between fecal and palm sample (unweighted unifrac).")
        self.assertEqual(dm['f1']['f1'], 0)
        # check for expected relations between values in the weighted unifrac
        # distance matrix
        dm = parse_distmat_to_dict(open(weighted_unifrac_dm_fp))
        self.assertTrue(dm['f1']['f2'] < dm['f1']['p1'],
                        "Distance between pair of fecal samples is larger than distance"
                        " between fecal and palm sample (unweighted unifrac).")
        self.assertEqual(dm['f1']['f1'], 0)

        # check that final output files have non-zero size
        self.assertTrue(getsize(unweighted_unifrac_pc_fp) > 0)
        self.assertTrue(getsize(weighted_unifrac_pc_fp) > 0)
        self.assertTrue(getsize(weighted_unifrac_html_fp) > 0)

        # Check that the log file is created and has size > 0
        log_fp = glob(join(self.test_out, 'log*.txt'))[0]
        self.assertTrue(getsize(log_fp) > 0)

    def test_run_beta_diversity_through_plots_even_sampling(self):
        """ run_beta_diversity_through_plots functions with even sampling
        """

        run_beta_diversity_through_plots(
            self.test_data['biom'][0],
            self.test_data['map'][0],
            self.test_out,
            call_commands_serially,
            self.params,
            self.qiime_config,
            sampling_depth=20,
            tree_fp=self.test_data['tree'][0],
            parallel=False,
            status_update_callback=no_status_updates)

        unweighted_unifrac_dm_fp = join(
            self.test_out,
            'unweighted_unifrac_dm.txt')
        weighted_unifrac_dm_fp = join(self.test_out, 'weighted_unifrac_dm.txt')
        unweighted_unifrac_pc_fp = join(
            self.test_out,
            'unweighted_unifrac_pc.txt')
        weighted_unifrac_pc_fp = join(self.test_out, 'weighted_unifrac_pc.txt')
        weighted_unifrac_html_fp = join(self.test_out,
                                        'weighted_unifrac_emperor_pcoa_plot', 'index.html')

        # check for expected relations between values in the unweighted unifrac
        # distance matrix
        dm = parse_distmat_to_dict(open(unweighted_unifrac_dm_fp))
        self.assertTrue(dm['f1']['f2'] < dm['f1']['p1'],
                        "Distance between pair of fecal samples is larger than distance"
                        " between fecal and palm sample (unweighted unifrac).")
        self.assertEqual(dm['f1']['f1'], 0)
        # check for expected relations between values in the weighted unifrac
        # distance matrix
        dm = parse_distmat_to_dict(open(weighted_unifrac_dm_fp))
        self.assertTrue(dm['f1']['f2'] < dm['f1']['p1'],
                        "Distance between pair of fecal samples is larger than distance"
                        " between fecal and palm sample (unweighted unifrac).")
        self.assertEqual(dm['f1']['f1'], 0)

        # check that final output files have non-zero size
        self.assertTrue(getsize(unweighted_unifrac_pc_fp) > 0)
        self.assertTrue(getsize(weighted_unifrac_pc_fp) > 0)
        self.assertTrue(getsize(weighted_unifrac_html_fp) > 0)

        # Check that the log file is created and has size > 0
        log_fp = glob(join(self.test_out, 'log*.txt'))[0]
        self.assertTrue(getsize(log_fp) > 0)

    def test_run_beta_diversity_through_plots_parallel(self):
        """ run_beta_diversity_through_plots generates expected results in parallel
        """
        run_beta_diversity_through_plots(
            self.test_data['biom'][0],
            self.test_data['map'][0],
            self.test_out,
            call_commands_serially,
            self.params,
            self.qiime_config,
            tree_fp=self.test_data['tree'][0],
            parallel=True,
            status_update_callback=no_status_updates)

        unweighted_unifrac_dm_fp = join(
            self.test_out,
            'unweighted_unifrac_dm.txt')
        weighted_unifrac_dm_fp = join(self.test_out, 'weighted_unifrac_dm.txt')
        unweighted_unifrac_pc_fp = join(
            self.test_out,
            'unweighted_unifrac_pc.txt')
        weighted_unifrac_pc_fp = join(self.test_out, 'weighted_unifrac_pc.txt')
        weighted_unifrac_html_fp = join(self.test_out,
                                        'weighted_unifrac_emperor_pcoa_plot', 'index.html')

        # check for expected relations between values in the unweighted unifrac
        # distance matrix
        dm = parse_distmat_to_dict(open(unweighted_unifrac_dm_fp))
        self.assertTrue(dm['f1']['f2'] < dm['f1']['p1'],
                        "Distance between pair of fecal samples is larger than distance"
                        " between fecal and palm sample (unweighted unifrac).")
        self.assertEqual(dm['f1']['f1'], 0)
        # check for expected relations between values in the weighted unifrac
        # distance matrix
        dm = parse_distmat_to_dict(open(weighted_unifrac_dm_fp))
        self.assertTrue(dm['f1']['f2'] < dm['f1']['p1'],
                        "Distance between pair of fecal samples is larger than distance"
                        " between fecal and palm sample (unweighted unifrac).")
        self.assertEqual(dm['f1']['f1'], 0)

        # check that final output files have non-zero size
        self.assertTrue(getsize(unweighted_unifrac_pc_fp) > 0)
        self.assertTrue(getsize(weighted_unifrac_pc_fp) > 0)
        self.assertTrue(getsize(weighted_unifrac_html_fp) > 0)

        # Check that the log file is created and has size > 0
        log_fp = glob(join(self.test_out, 'log*.txt'))[0]
        self.assertTrue(getsize(log_fp) > 0)

    def test_run_alpha_rarefaction(self):
        """ run_alpha_rarefaction generates expected results """

        run_alpha_rarefaction(
            self.test_data['biom'][0],
            self.test_data['map'][0],
            self.test_out,
            call_commands_serially,
            self.params,
            self.qiime_config,
            tree_fp=self.test_data['tree'][0],
            num_steps=5,
            parallel=False,
            min_rare_depth=3,
            max_rare_depth=18,
            status_update_callback=no_status_updates)

        html_fp = join(self.test_out, 'alpha_rarefaction_plots',
                       'rarefaction_plots.html')
        pd_averages_fp = join(self.test_out, 'alpha_rarefaction_plots',
                              'average_tables', 'PD_whole_treeSampleType.txt')
        pd_collated_fp = join(self.test_out, 'alpha_div_collated',
                              'PD_whole_tree.txt')

        # Confirm that palm and gut alpha diversities are different,
        # and suggestive of statistical significance (we only have a
        # few sequences, so we don't get significant results)
        ttest_res, alpha_avg = compare_alpha_diversities(open(pd_collated_fp),
                                                         open(
                                                             self.test_data[
                                                                 'map'][0]),
                                                         'SampleType',
                                                         18,
                                                         test_type='parametric')
        feces_palm_t = ttest_res[('feces', 'L_palm')][0]
        self.assertTrue(feces_palm_t < 0,
                        "t-statistic too high: %1.3f, but should be less than 0"
                        % feces_palm_t)

        # check that final output files have non-zero size
        self.assertTrue(getsize(html_fp) > 0)

        # Check that the log file is created and has size > 0
        log_fp = glob(join(self.test_out, 'log*.txt'))[0]
        self.assertTrue(getsize(log_fp) > 0)

    def test_run_alpha_rarefaction_stderr_and_stddev(self):
        """ run_alpha_rarefaction generates expected results """

        run_alpha_rarefaction(
            self.test_data['biom'][0],
            self.test_data['map'][0],
            self.test_out,
            call_commands_serially,
            self.params,
            self.qiime_config,
            tree_fp=self.test_data['tree'][0],
            num_steps=5,
            parallel=False,
            min_rare_depth=3,
            max_rare_depth=18,
            status_update_callback=no_status_updates,
            plot_stderr_and_stddev=True)

        html_fp_stderr = join(self.test_out, 'alpha_rarefaction_plots_stderr',
                              'rarefaction_plots.html')
        pd_averages_fp_stderr = join(
            self.test_out, 'alpha_rarefaction_plots_stderr',
            'average_tables', 'PD_whole_treeSampleType.txt')
        html_fp_stddev = join(self.test_out, 'alpha_rarefaction_plots_stddev',
                              'rarefaction_plots.html')
        pd_averages_fp_stddev = join(
            self.test_out, 'alpha_rarefaction_plots_stddev',
            'average_tables', 'PD_whole_treeSampleType.txt')
        pd_collated_fp = join(self.test_out, 'alpha_div_collated',
                              'PD_whole_tree.txt')

        # Confirm that palm and gut alpha diversities are different,
        # and suggestive of statistical significance (we only have a
        # few sequences, so we don't get significant results)
        ttest_res, alpha_avg = compare_alpha_diversities(open(pd_collated_fp),
                                                         open(
                                                             self.test_data[
                                                                 'map'][0]),
                                                         'SampleType',
                                                         18,
                                                         test_type='parametric')
        feces_palm_t = ttest_res[('feces', 'L_palm')][0]
        self.assertTrue(feces_palm_t < 0,
                        "t-statistic too high: %1.3f, but should be less than 0"
                        % feces_palm_t)

        # check that final output files have non-zero size
        self.assertTrue(getsize(html_fp_stderr) > 0)
        self.assertTrue(getsize(html_fp_stddev) > 0)

        # Check that the log file is created and has size > 0
        log_fp = glob(join(self.test_out, 'log*.txt'))[0]
        self.assertTrue(getsize(log_fp) > 0)

    def test_run_alpha_rarefaction_parallel(self):
        """ run_alpha_rarefaction generates expected results when run in parallel
        """

        run_alpha_rarefaction(
            self.test_data['biom'][0],
            self.test_data['map'][0],
            self.test_out,
            call_commands_serially,
            self.params,
            self.qiime_config,
            tree_fp=self.test_data['tree'][0],
            num_steps=5,
            parallel=True,
            min_rare_depth=3,
            max_rare_depth=18,
            status_update_callback=no_status_updates)

        html_fp = join(self.test_out, 'alpha_rarefaction_plots',
                       'rarefaction_plots.html')
        pd_averages_fp = join(self.test_out, 'alpha_rarefaction_plots',
                              'average_tables', 'PD_whole_treeSampleType.txt')
        pd_collated_fp = join(self.test_out, 'alpha_div_collated',
                              'PD_whole_tree.txt')

        # Confirm that palm and gut alpha diversities are different,
        # and suggestive of statistical significance (we only have a
        # few sequences, so we don't get significant results)
        ttest_res, alpha_avg = compare_alpha_diversities(open(pd_collated_fp),
                                                         open(
                                                             self.test_data[
                                                                 'map'][0]),
                                                         'SampleType',
                                                         18,
                                                         test_type='parametric')
        feces_palm_t = ttest_res[('feces', 'L_palm')][0]
        self.assertTrue(feces_palm_t < 0,
                        "t-statistic too high: %1.3f, but should be less than 0"
                        % feces_palm_t)

        # check that final output files have non-zero size
        self.assertTrue(getsize(html_fp) > 0)

        # Check that the log file is created and has size > 0
        log_fp = glob(join(self.test_out, 'log*.txt'))[0]
        self.assertTrue(getsize(log_fp) > 0)

    def test_run_jackknifed_beta_diversity(self):
        """ run_jackknifed_beta_diversity generates expected results """

        run_jackknifed_beta_diversity(
            self.test_data['biom'][0],
            self.test_data['tree'][0],
            20,
            self.test_out,
            call_commands_serially,
            self.params,
            self.qiime_config,
            self.test_data['map'][0],
            parallel=False,
            status_update_callback=no_status_updates)

        weighted_unifrac_upgma_tree_fp = join(self.test_out,
                                              'weighted_unifrac',
                                              'upgma_cmp', 'jackknife_named_nodes.tre')
        unweighted_unifrac_upgma_tree_fp = join(
            self.test_out, 'unweighted_unifrac', 'upgma_cmp',
            'jackknife_named_nodes.tre')
        weighted_unifrac_emperor_index_fp = join(
            self.test_out, 'weighted_unifrac', 'emperor_pcoa_plots',
            'index.html')
        unweighted_unifrac_emperor_index_fp = join(
            self.test_out, 'unweighted_unifrac', 'emperor_pcoa_plots',
            'index.html')

        input_file_basename = splitext(split(self.test_data['biom'][0])[1])[0]
        unweighted_unifrac_dm_fp = join(self.test_out,
                                        'unweighted_unifrac_%s.txt' % input_file_basename)
        weighted_unifrac_dm_fp = join(self.test_out,
                                      'weighted_unifrac_%s.txt' % input_file_basename)

       # check for expected relations between values in the unweighted unifrac
        # distance matrix
        dm = parse_distmat_to_dict(open(unweighted_unifrac_dm_fp))
        self.assertTrue(dm['f1']['f2'] < dm['f1']['p1'],
                        "Distance between pair of fecal samples is larger than distance"
                        " between fecal and palm sample (unweighted unifrac).")
        self.assertEqual(dm['f1']['f1'], 0)
        # check for expected relations between values in the weighted unifrac
        # distance matrix
        dm = parse_distmat_to_dict(open(weighted_unifrac_dm_fp))
        self.assertTrue(dm['f1']['f2'] < dm['f1']['p1'],
                        "Distance between pair of fecal samples is larger than distance"
                        " between fecal and palm sample (unweighted unifrac).")
        self.assertEqual(dm['f1']['f1'], 0)

        # check that final output files have non-zero size
        self.assertTrue(getsize(weighted_unifrac_upgma_tree_fp) > 0)
        self.assertTrue(getsize(unweighted_unifrac_upgma_tree_fp) > 0)
        self.assertTrue(getsize(weighted_unifrac_emperor_index_fp) > 0)
        self.assertTrue(getsize(unweighted_unifrac_emperor_index_fp) > 0)

        # Check that the log file is created and has size > 0
        log_fp = glob(join(self.test_out, 'log*.txt'))[0]
        self.assertTrue(getsize(log_fp) > 0)

    def test_run_jackknifed_beta_diversity_parallel(self):
        """ run_jackknifed_beta_diversity generates expected results """

        run_jackknifed_beta_diversity(
            self.test_data['biom'][0],
            self.test_data['tree'][0],
            20,
            self.test_out,
            call_commands_serially,
            self.params,
            self.qiime_config,
            self.test_data['map'][0],
            parallel=True,
            status_update_callback=no_status_updates)

        weighted_unifrac_upgma_tree_fp = join(self.test_out,
                                              'weighted_unifrac',
                                              'upgma_cmp', 'jackknife_named_nodes.tre')
        unweighted_unifrac_upgma_tree_fp = join(
            self.test_out, 'unweighted_unifrac', 'upgma_cmp',
            'jackknife_named_nodes.tre')
        weighted_unifrac_emperor_index_fp = join(
            self.test_out, 'weighted_unifrac', 'emperor_pcoa_plots',
            'index.html')
        unweighted_unifrac_emperor_index_fp = join(
            self.test_out, 'unweighted_unifrac', 'emperor_pcoa_plots',
            'index.html')

        input_file_basename = splitext(split(self.test_data['biom'][0])[1])[0]
        unweighted_unifrac_dm_fp = join(self.test_out,
                                        'unweighted_unifrac_%s.txt' % input_file_basename)
        weighted_unifrac_dm_fp = join(self.test_out,
                                      'weighted_unifrac_%s.txt' % input_file_basename)

       # check for expected relations between values in the unweighted unifrac
        # distance matrix
        dm = parse_distmat_to_dict(open(unweighted_unifrac_dm_fp))
        self.assertTrue(dm['f1']['f2'] < dm['f1']['p1'],
                        "Distance between pair of fecal samples is larger than distance"
                        " between fecal and palm sample (unweighted unifrac).")
        self.assertEqual(dm['f1']['f1'], 0)
        # check for expected relations between values in the weighted unifrac
        # distance matrix
        dm = parse_distmat_to_dict(open(weighted_unifrac_dm_fp))
        self.assertTrue(dm['f1']['f2'] < dm['f1']['p1'],
                        "Distance between pair of fecal samples is larger than distance"
                        " between fecal and palm sample (unweighted unifrac).")
        self.assertEqual(dm['f1']['f1'], 0)

        # check that final output files have non-zero size
        self.assertTrue(getsize(weighted_unifrac_upgma_tree_fp) > 0)
        self.assertTrue(getsize(unweighted_unifrac_upgma_tree_fp) > 0)
        self.assertTrue(getsize(weighted_unifrac_emperor_index_fp) > 0)
        self.assertTrue(getsize(unweighted_unifrac_emperor_index_fp) > 0)

        # Check that the log file is created and has size > 0
        log_fp = glob(join(self.test_out, 'log*.txt'))[0]
        self.assertTrue(getsize(log_fp) > 0)

    def test_run_summarize_taxa_through_plots(self):
        """ run_summarize_taxa_through_plots generates expected results
        """
        run_summarize_taxa_through_plots(
            self.test_data['biom'][0],
            self.test_data['map'][0],
            self.test_out,
            mapping_cat=None,
            sort=False,
            command_handler=call_commands_serially,
            params=self.params,
            qiime_config=self.qiime_config,
            status_update_callback=no_status_updates)

        # Check that summarized taxonomy files have non-zero size
        input_file_basename = splitext(split(self.test_data['biom'][0])[1])[0]
        for i in [2, 3, 4, 5, 6]:
            sum_taxa_file = join(self.test_out, input_file_basename + '_L%s.txt'
                                 % (str(i)))
            self.assertTrue(getsize(sum_taxa_file) > 0)

        # Check the html files are generated
        self.assertTrue(getsize(join(self.test_out, 'taxa_summary_plots',
                                     'area_charts.html')) > 0)

        self.assertTrue(getsize(join(self.test_out, 'taxa_summary_plots',
                                     'area_charts.html')) > 0)

        # Check that the log file is created and has size > 0
        log_fp = glob(join(self.test_out, 'log*.txt'))[0]
        self.assertTrue(getsize(log_fp) > 0)

params_f1 = """
multiple_rarefactions:num-reps	1
multiple_rarefactions_even_depth:num-reps	5
""".split('\n')

if __name__ == "__main__":
    main()<|MERGE_RESOLUTION|>--- conflicted
+++ resolved
@@ -15,13 +15,9 @@
 from shutil import rmtree
 from glob import glob
 from os.path import join, exists, getsize, split, splitext
-<<<<<<< HEAD
 from tempfile import mkdtemp
 
-from cogent.util.unit_test import TestCase, main
-=======
 from unittest import TestCase, main
->>>>>>> 456a355b
 from cogent.util.misc import remove_files
 from qiime.compare_alpha_diversity import compare_alpha_diversities
 from qiime.util import load_qiime_config, get_qiime_temp_dir
