--- conflicted
+++ resolved
@@ -14,15 +14,10 @@
 from StringIO import StringIO
 from shutil import rmtree
 from os.path import exists
-<<<<<<< HEAD
 from tempfile import mkdtemp
 
-from cogent.util.unit_test import TestCase, main
 from cogent.util.misc import remove_files
-=======
 from unittest import TestCase, main
-from cogent.util.misc import remove_files, create_dir
->>>>>>> 456a355b
 from qiime.util import (get_qiime_temp_dir,
                         load_qiime_config)
 from qiime.parse import (parse_qiime_parameters)
