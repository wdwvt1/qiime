--- conflicted
+++ resolved
@@ -13,13 +13,9 @@
 from shutil import rmtree
 from glob import glob
 from os.path import exists, join, getsize
-<<<<<<< HEAD
 from tempfile import mkdtemp
 
-from cogent.util.unit_test import TestCase, main
-=======
 from unittest import TestCase, main
->>>>>>> 456a355b
 from cogent.util.misc import remove_files
 from qiime.util import load_qiime_config, get_qiime_temp_dir
 from qiime.parse import parse_qiime_parameters
