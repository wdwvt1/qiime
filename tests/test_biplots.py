#!/usr/bin/env python
# File created on 1 Apr 2010
from __future__ import division

__author__ = "Justin Kuczynski"
__copyright__ = "Copyright 2011, The QIIME Project"
__credits__ = ["Justin Kuczynski"]
__license__ = "GPL"
__version__ = "1.8.0-dev"
__maintainer__ = "Justin Kuczynski"
__email__ = "justinak@gmail.com"

import qiime.biplots as bp
import numpy as np

from os import system
<<<<<<< HEAD
from cogent.util.unit_test import TestCase, main
from tempfile import mkdtemp
=======
from unittest import TestCase, main
from numpy.testing import assert_almost_equal
from cogent.util.misc import get_random_directory_name
>>>>>>> 456a355b


class BiplotTests(TestCase):

    def setUp(self):
        pass

    def tearDown(self):
        pass

    def test_get_taxa(self):
        rand_fname = mkdtemp('./')
        rand_fname += '_tmp.txt'
        fout = open(rand_fname, 'w')
        lines = ['#Full OTU Counts',
                 'Taxon\tA\tB\tC',
                 'Root;Bacteria;Acidobacteria\t0.1\t0.2\t0.3',
                 'Root;Bacteria;TM7\t0.05\t0.0\t0.3'
                 ]
        fout.write('\n'.join(lines))
        fout.close()

        otu_ids = ['Root;Bacteria;Acidobacteria', 'Root;Bacteria;TM7']
        otu_table = np.array([[0.1, 0.3], [0.05, 0.3]])
        res = bp.get_taxa(rand_fname, sample_ids_kept=['A', 'C'])
        self.assertEqual(res[0], otu_ids)
        assert_almost_equal(res[1], otu_table)

        # remove temporary file
        system('rm %s' % (rand_fname))
        pass

    def test_get_taxa_coords(self):
        otu_table = np.array([[2, 0, 0, 1],
                              [1, 1, 1, 1],
                              [0, 2, 2, 1]], float)
        sample_names = list('WXYZ')
        otu_names = list('abc')

        res = bp.get_taxa_coords(otu_table, [.4, .2, .1, .9])
        otu_coords = range(3)
        otu_coords[0] = .4 * 2 / 3 + .9 * 1 / 3
        otu_coords[1] = .4 * 1 / 4 + .2 * 1 / 4 + .1 * 1 / 4 + .9 * 1 / 4
        otu_coords[2] = .4 * 0 / 5 + .2 * 2 / 5 + .1 * 2 / 5 + .9 * 1 / 5
        assert_almost_equal(res, otu_coords)

    def test_get_taxa_prevalence(self):
        otu_table = np.array([[2, 0, 0, 1],
                              [1, 1, 1, 1],
                              [0, 0, 0, 0]], float)
        sample_weights = [3, 1, 1, 2]
        res = bp.get_taxa_prevalence(otu_table)
        assert_almost_equal(res, np.array([(2 / 3) + 1 / 2, 1 / 3 + 1 + 1 + 1 / 2, 0]) / 4
                              * 4 / (2.5 + 1 / 3))
        otu_table = np.array([[2, 0, 0, 1],
                              [1, 1, 1, 1],
                              [0, 2, 2, 1]], float)
        res = bp.get_taxa_prevalence(otu_table)
        assert_almost_equal(res, [0, .5, 1])

    def test_remove_rare_taxa(self):
        otu_table = np.array([[2, 0, 0, 1],
                              [1, 1, 1, 1],
                              [0, 2, 2, 1]], float)
        coord = np.array([[1, 4, 7, 0],
                          [2, 5, 8, 1],
                          [3, 6, 9, 2]], float)
        taxdata = {}
        taxdata['coord'] = coord
        taxdata['prevalence'] = np.array([0, .5, 1])
        taxdata['counts'] = otu_table
        taxdata['lineages'] = np.array(['A', 'B', 'C'])
        bp.remove_rare_taxa(taxdata, nkeep=2)

        exp_otu_table = np.array([[0, 2, 2, 1],
                                  [1, 1, 1, 1]], float)
        exp_prevalence = np.array([1, .5])
        exp_lineages = np.array(['C', 'B'])
        assert_almost_equal(taxdata['counts'], exp_otu_table)
        assert_almost_equal(taxdata['prevalence'], exp_prevalence)
        self.assertListEqual(taxdata['lineages'], list(exp_lineages))

    def test_remove_rare_taxa_not_valid_number(self):
        otu_table = np.array([[2, 0, 0, 1],
                              [1, 1, 1, 1],
                              [0, 2, 2, 1]], float)
        coord = np.array([[1, 4, 7, 0],
                          [2, 5, 8, 1],
                          [3, 6, 9, 2]], float)
        taxdata = {}
        taxdata['coord'] = coord
        taxdata['prevalence'] = np.array([0, .5, 1])
        taxdata['counts'] = otu_table
        taxdata['lineages'] = np.array(['A', 'B', 'C'])
        bp.remove_rare_taxa(taxdata, nkeep=-2)

        exp_otu_table = np.array([[0, 2, 2, 1],
                                  [1, 1, 1, 1],
                                  [2, 0, 0, 1]], float)
        exp_prevalence = np.array([1, .5, 0])
        exp_lineages = np.array(['C', 'B', 'A'])
        assert_almost_equal(taxdata['counts'], exp_otu_table)
        assert_almost_equal(taxdata['prevalence'], exp_prevalence)
        self.assertListEqual(taxdata['lineages'], list(exp_lineages))

    def test_scale_taxa_data_matrix(self):
        coord = np.array([[1, 4, 7, 0],
                          [2, 5, 8, 1],
                          [3, 6, 9, 2]], float)
        taxdata = {}
        taxdata['prevalence'] = np.array([0, .5, 1])
        taxdata['coord'] = coord
        taxdata['lineages'] = np.array(['Root;A', 'Root;B', 'Root;C'])
        pct_var = np.array([100, 10, 1], dtype="float")

        # with scaling
        res = bp.make_mage_taxa(taxdata, 3, pct_var, scaled=True, scalars=None,
                                radius=1,
                                min_taxon_radius=10, max_taxon_radius=20,
                                taxon_alpha=.7)
        self.assertEqual(res, taxa_mage_scale)

        # without scaling
        res = bp.make_mage_taxa(
            taxdata, 3, pct_var, scaled=False, scalars=None,
            radius=1,
            min_taxon_radius=10, max_taxon_radius=20,
            taxon_alpha=.7)
        self.assertEqual(res, taxa_mage_no_scale)

    def test_make_biplot_scores_output(self):
        """make_biplot_scores_output correctly formats biplot scores"""
        taxa = {}
        taxa['lineages'] = list('ABC')
        taxa['coord'] = np.array([[2.1, 0.2, 0.2, 1.4],
                                 [1.1, 1.2, 1.3, 1.5],
                                 [-.3, -2, 2.5, 1.9]], float)
        res = bp.make_biplot_scores_output(taxa)
        exp = ['#Taxon\tpc0\tpc1\tpc2\tpc3',
               'A\t2.1\t0.2\t0.2\t1.4',
               'B\t1.1\t1.2\t1.3\t1.5',
               'C\t-0.3\t-2.0\t2.5\t1.9',
               ]
        self.assertEqual(res, exp)

taxa_mage_no_scale = [
    '@group {Taxa (n=3)} collapsible',
    '@balllist color=white radius=10.0 alpha=0.7 dimension=3 master={taxa_points} nobutton',
    '{A} 1.0 4.0 7.0',
    '@labellist color=white radius=10.0 alpha=0.7 dimension=3 master={taxa_labels} nobutton',
    '{A} 1.0 4.0 7.0',
    '@balllist color=white radius=15.0 alpha=0.7 dimension=3 master={taxa_points} nobutton',
    '{B} 2.0 5.0 8.0',
    '@labellist color=white radius=15.0 alpha=0.7 dimension=3 master={taxa_labels} nobutton',
    '{B} 2.0 5.0 8.0',
    '@balllist color=white radius=20.0 alpha=0.7 dimension=3 master={taxa_points} nobutton',
    '{C} 3.0 6.0 9.0',
    '@labellist color=white radius=20.0 alpha=0.7 dimension=3 master={taxa_labels} nobutton',
    '{C} 3.0 6.0 9.0']

taxa_mage_scale = [
    '@group {Taxa (n=3)} collapsible',
    '@balllist color=white radius=10.0 alpha=0.7 dimension=3 master={taxa_points} nobutton',
    '{A} 1.0 0.4 0.07',
    '@labellist color=white radius=10.0 alpha=0.7 dimension=3 master={taxa_labels} nobutton',
    '{A} 1.0 0.4 0.07',
    '@balllist color=white radius=15.0 alpha=0.7 dimension=3 master={taxa_points} nobutton',
    '{B} 2.0 0.5 0.08',
    '@labellist color=white radius=15.0 alpha=0.7 dimension=3 master={taxa_labels} nobutton',
    '{B} 2.0 0.5 0.08',
    '@balllist color=white radius=20.0 alpha=0.7 dimension=3 master={taxa_points} nobutton',
    '{C} 3.0 0.6 0.09',
    '@labellist color=white radius=20.0 alpha=0.7 dimension=3 master={taxa_labels} nobutton',
    '{C} 3.0 0.6 0.09']

if __name__ == "__main__":
    main()<|MERGE_RESOLUTION|>--- conflicted
+++ resolved
@@ -14,14 +14,9 @@
 import numpy as np
 
 from os import system
-<<<<<<< HEAD
-from cogent.util.unit_test import TestCase, main
 from tempfile import mkdtemp
-=======
 from unittest import TestCase, main
 from numpy.testing import assert_almost_equal
-from cogent.util.misc import get_random_directory_name
->>>>>>> 456a355b
 
 
 class BiplotTests(TestCase):
