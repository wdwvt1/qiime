#!/usr/bin/env python
from __future__ import division

__author__ = "Jai Ram Rideout"
__copyright__ = "Copyright 2012, The QIIME project"
__credits__ = ["Jai Ram Rideout", "Michael Dwan", "Logan Knecht",
               "Damien Coy", "Levi McCracken"]
__license__ = "GPL"
__version__ = "1.8.0-dev"
__maintainer__ = "Jai Ram Rideout"
__email__ = "jai.rideout@gmail.com"

from os.path import exists, join
from shutil import rmtree
from tempfile import mkdtemp, NamedTemporaryFile
from cogent.util.misc import remove_files
<<<<<<< HEAD
from unittest import TestCase, main
from bipy.core.distance import DistanceMatrixError
=======
from cogent.util.unit_test import TestCase, main
from skbio.core.distance import DistanceMatrixError
>>>>>>> 2ef69b78
from qiime.compare_categories import compare_categories
from qiime.util import get_qiime_temp_dir


class CompareCategoriesTests(TestCase):
    """Tests for the compare_categories.py module."""

    def setUp(self):
        """Defines data that will be used by the tests."""
        self.files_to_remove = []
        self.dirs_to_remove = []

        # Create temp directory to hold input and output.
        self.test_dir = mkdtemp(dir=get_qiime_temp_dir(),
                                prefix='qiime_compare_categories_tests_')
        self.dirs_to_remove.append(self.test_dir)

        # Create input files under our temp dir.
        self.dm1_fp = join(self.test_dir, 'dm1.txt')
        dm1_f = open(self.dm1_fp, 'w')
        dm1_f.write(dm1_str)
        dm1_f.close()
        self.files_to_remove.append(self.dm1_fp)

        self.dm2_fp = join(self.test_dir, 'dm2.txt')
        dm2_f = open(self.dm2_fp, 'w')
        dm2_f.write(dm2_str)
        dm2_f.close()
        self.files_to_remove.append(self.dm2_fp)

        self.invalid_dm_fp = join(self.test_dir, 'invalid_dm.txt')
        invalid_dm_f = open(self.invalid_dm_fp, 'w')
        invalid_dm_f.write(invalid_dm_str)
        invalid_dm_f.close()
        self.files_to_remove.append(self.invalid_dm_fp)

        self.map1_fp = join(self.test_dir, 'map1.txt')
        map1_f = open(self.map1_fp, 'w')
        map1_f.write(map1_str)
        map1_f.close()
        self.files_to_remove.append(self.map1_fp)

        self.map2_fp = join(self.test_dir, 'map2.txt')
        map2_f = open(self.map2_fp, 'w')
        map2_f.write(map2_str)
        map2_f.close()
        self.files_to_remove.append(self.map2_fp)

        self.missing_sample_map_fp = join(self.test_dir,
                                          'missing_sample_map_fp.txt')
        missing_sample_map_f = open(self.missing_sample_map_fp, 'w')
        missing_sample_map_f.write('\n'.join(map1_str.split('\n')[:-3]))
        missing_sample_map_f.close()
        self.files_to_remove.append(self.missing_sample_map_fp)

        self.cat_methods = ['adonis', 'anosim', 'mrpp', 'permanova',
                            'permdisp', 'dbrda']
        self.num_methods = ['best', 'morans_i']
        self.cat_categories = ['Treatment']
        self.num_categories = ['DOB']
        self.num_perms = 42

    def tearDown(self):
        """Removes temporary directories and files."""
        remove_files(self.files_to_remove)

        # Remove directories last, so we don't get errors trying to remove
        # files which may be in the directories.
        for d in self.dirs_to_remove:
            if exists(d):
                rmtree(d)

    def test_compare_categories_categorical_variables(self):
        """Test compare_categories() on categorical methods/input."""
        for method in self.cat_methods:
            compare_categories(self.dm1_fp, self.map1_fp, method,
                               self.cat_categories, self.num_perms, self.test_dir)
            results_fp = join(self.test_dir, '%s_results.txt' % method)
            self.files_to_remove.append(results_fp)
            results_f = open(results_fp, 'U')
            results = results_f.readlines()
            results_f.close()

            # Make sure the files aren't empty.
            self.assertTrue(len(results) > 0)

    def test_compare_categories_numeric_variables(self):
        """Test compare_categories() on numeric methods/input."""
        for method in self.num_methods:
            compare_categories(self.dm1_fp, self.map1_fp, method,
                               self.num_categories, self.num_perms, self.test_dir)
            results_fp = join(self.test_dir, '%s_results.txt' % method)
            self.files_to_remove.append(results_fp)
            results_f = open(results_fp, 'U')
            results = results_f.readlines()
            results_f.close()
            self.assertTrue(len(results) > 0)

    def test_compare_categories_morans_i_zeros(self):
        """Test Moran's I on distance matrix with non-diagonal zeros."""
        method = 'morans_i'
        compare_categories(self.dm2_fp, self.map2_fp, method, ['NumCat'], 999,
                           self.test_dir)
        results_fp = join(self.test_dir, '%s_results.txt' % method)
        self.files_to_remove.append(results_fp)
        results_f = open(results_fp, 'U')
        results = results_f.readlines()
        results_f.close()
        self.assertTrue(len(results) > 0)

    def test_compare_categories_invalid_input(self):
        """Test compare_categories() on invalid input that should error out."""
        # Non-numeric categories with BEST and Moran's I.
        for method in self.num_methods:
            self.assertRaises(TypeError, compare_categories, self.dm1_fp,
                              self.map1_fp, method, self.cat_categories, self.num_perms,
                              self.test_dir)

        # SampleID with all methods.
        for method in self.num_methods + self.cat_methods:
            self.assertRaises(ValueError, compare_categories, self.dm1_fp,
                              self.map1_fp, method, ['SampleID'], self.num_perms,
                              self.test_dir)

        # Single category passed as a string instead of a list of string(s).
        for method in self.num_methods + self.cat_methods:
            self.assertRaises(TypeError, compare_categories, self.dm1_fp,
                              self.map1_fp, method, 'SampleID', self.num_perms,
                              self.test_dir)

        # Asymmetric/non-hollow distance matrix.
        for method in self.num_methods:
            self.assertRaises(DistanceMatrixError, compare_categories,
                              self.invalid_dm_fp, self.map1_fp, method,
                              self.num_categories, self.num_perms, self.test_dir)
        for method in self.cat_methods:
            self.assertRaises(DistanceMatrixError, compare_categories,
                              self.invalid_dm_fp, self.map1_fp, method,
                              self.cat_categories, self.num_perms, self.test_dir)

        # Nonexistent category.
        for method in self.num_methods + self.cat_methods:
            self.assertRaises(ValueError, compare_categories, self.dm1_fp,
                              self.map1_fp, method, ['bar'], self.num_perms,
                              self.test_dir)

        # Unique category values only.
        for method in self.cat_methods:
            self.assertRaises(ValueError, compare_categories, self.dm1_fp,
                              self.map1_fp, method, ['Unique'], self.num_perms,
                              self.test_dir)

        # Only a single category value.
        for method in self.cat_methods + self.num_methods:
            if method == 'best':
                # BEST is okay with this type of category.
                compare_categories(self.dm1_fp,
                                   self.map1_fp, method, ['Single'], self.num_perms,
                                   self.test_dir)
                results_fp = join(self.test_dir, '%s_results.txt' % method)
                self.files_to_remove.append(results_fp)
                results_f = open(results_fp, 'U')
                results = results_f.readlines()
                results_f.close()
                self.assertTrue(len(results) > 0)
            else:
                self.assertRaises(ValueError, compare_categories, self.dm1_fp,
                                  self.map1_fp, method, ['Single'], self.num_perms,
                                  self.test_dir)

        # Bad number of permutations.
        for method in self.cat_methods:
            self.assertRaises(ValueError, compare_categories, self.dm1_fp,
                              self.map1_fp, method, self.cat_categories, -42,
                              self.test_dir)

        # Unrecognized method.
        self.assertRaises(ValueError, compare_categories, self.dm1_fp,
                          self.map1_fp, 'foo', self.cat_categories,
                          self.num_perms, self.test_dir)

        # Samples in dm not found in map.
        for method in self.num_methods:
            with self.assertRaises(ValueError):
                compare_categories(self.dm1_fp, self.missing_sample_map_fp,
                                   method, self.num_categories, self.num_perms,
                                   self.test_dir)
        for method in self.cat_methods:
            with self.assertRaises(ValueError):
                compare_categories(self.dm1_fp, self.missing_sample_map_fp,
                                   method, self.cat_categories, self.num_perms,
                                   self.test_dir)


dm1_str = """\tPC.354\tPC.355\tPC.356\tPC.481\tPC.593\tPC.607\tPC.634\tPC.635\tPC.636
PC.354\t0.0\t0.595483768391\t0.618074717633\t0.582763100909\t0.566949022108\t0.714717232268\t0.772001731764\t0.690237118413\t0.740681707488
PC.355\t0.595483768391\t0.0\t0.581427669668\t0.613726772383\t0.65945132763\t0.745176523638\t0.733836123821\t0.720305073505\t0.680785600439
PC.356\t0.618074717633\t0.581427669668\t0.0\t0.672149021573\t0.699416863323\t0.71405573754\t0.759178215168\t0.689701276341\t0.725100672826
PC.481\t0.582763100909\t0.613726772383\t0.672149021573\t0.0\t0.64756120797\t0.666018240373\t0.66532968784\t0.650464714994\t0.632524644216
PC.593\t0.566949022108\t0.65945132763\t0.699416863323\t0.64756120797\t0.0\t0.703720200713\t0.748240937349\t0.73416971958\t0.727154987937
PC.607\t0.714717232268\t0.745176523638\t0.71405573754\t0.666018240373\t0.703720200713\t0.0\t0.707316869557\t0.636288883818\t0.699880573956
PC.634\t0.772001731764\t0.733836123821\t0.759178215168\t0.66532968784\t0.748240937349\t0.707316869557\t0.0\t0.565875193399\t0.560605525642
PC.635\t0.690237118413\t0.720305073505\t0.689701276341\t0.650464714994\t0.73416971958\t0.636288883818\t0.565875193399\t0.0\t0.575788039321
PC.636\t0.740681707488\t0.680785600439\t0.725100672826\t0.632524644216\t0.727154987937\t0.699880573956\t0.560605525642\t0.575788039321\t0.0
"""

# Some zeros in the matrix (not just on the diagonal).
dm2_str = """\tS1\tS2\tS3
S1\t0.0\t0.0\t0.5
S2\t0.0\t0.0\t0.1
S3\t0.5\t0.1\t0.0
"""

# Asymmetric. :(
invalid_dm_str = """\tPC.354\tPC.355\tPC.356\tPC.481\tPC.593\tPC.607\tPC.634\tPC.635\tPC.636
PC.354\t0.0\t0.599483768391\t0.618074717633\t0.582763100909\t0.566949022108\t0.714717232268\t0.772001731764\t0.690237118413\t0.740681707488
PC.355\t0.595483768391\t0.0\t0.581427669668\t0.613726772383\t0.65945132763\t0.745176523638\t0.733836123821\t0.720305073505\t0.680785600439
PC.356\t0.618074717633\t0.581427669668\t0.0\t0.672149021573\t0.699416863323\t0.71405573754\t0.759178215168\t0.689701276341\t0.725100672826
PC.481\t0.582763100909\t0.613726772383\t0.672149021573\t0.0\t0.64756120797\t0.666018240373\t0.66532968784\t0.650464714994\t0.632524644216
PC.593\t0.566949022108\t0.65945132763\t0.699416863323\t0.64756120797\t0.0\t0.703720200713\t0.748240937349\t0.73416971958\t0.727154987937
PC.607\t0.714717232268\t0.745176523638\t0.71405573754\t0.666018240373\t0.703720200713\t0.0\t0.707316869557\t0.636288883818\t0.699880573956
PC.634\t0.772001731764\t0.733836123821\t0.759178215168\t0.66532968784\t0.748240937349\t0.707316869557\t0.0\t0.565875193399\t0.560605525642
PC.635\t0.690237118413\t0.720305073505\t0.689701276341\t0.650464714994\t0.73416971958\t0.636288883818\t0.565875193399\t0.0\t0.575788039321
PC.636\t0.740681707488\t0.680785600439\t0.725100672826\t0.632524644216\t0.727154987937\t0.699880573956\t0.560605525642\t0.575788039321\t0.0
"""

map1_str = """#SampleID\tBarcodeSequence\tLinkerPrimerSequence\tTreatment\tDOB\tUnique\tSingle\tDescription
#Example mapping file for the QIIME analysis package.  These 9 samples are from a study of the effects of exercise and diet on mouse cardiac physiology (Crawford, et al, PNAS, 2009).
PC.354\tAGCACGAGCCTA\tYATGCTGCCTCCCGTAGGAGT\tControl\t20061218\t1\t2\tControl_mouse_I.D._354
PC.355\tAACTCGTCGATG\tYATGCTGCCTCCCGTAGGAGT\tControl\t20061218\t2\t2\tControl_mouse_I.D._355
PC.356\tACAGACCACTCA\tYATGCTGCCTCCCGTAGGAGT\tControl\t20061126\t3\t2\tControl_mouse_I.D._356
PC.481\tACCAGCGACTAG\tYATGCTGCCTCCCGTAGGAGT\tControl\t20070314\t4\t2\tControl_mouse_I.D._481
PC.593\tAGCAGCACTTGT\tYATGCTGCCTCCCGTAGGAGT\tControl\t20071210\t5\t2\tControl_mouse_I.D._593
PC.607\tAACTGTGCGTAC\tYATGCTGCCTCCCGTAGGAGT\tFast\t20071112\t6\t2\tFasting_mouse_I.D._607
PC.634\tACAGAGTCGGCT\tYATGCTGCCTCCCGTAGGAGT\tFast\t20080116\t7\t2\tFasting_mouse_I.D._634
PC.635\tACCGCAGAGTCA\tYATGCTGCCTCCCGTAGGAGT\tFast\t20080116\t8\t2\tFasting_mouse_I.D._635
PC.636\tACGGTGAGTGTC\tYATGCTGCCTCCCGTAGGAGT\tFast\t20080116\t9\t2\tFasting_mouse_I.D._636
random.sample\tACGGTGAGTGTC\tYATGCTGCCTCCCGTAGGAGT\tFast\t20080116\t9\t3\trandom.sample
"""

map2_str = """#SampleID\tBarcodeSequence\tLinkerPrimerSequence\tNumCat\tDescription
S1\tAGCACGAGCCTA\tYATGCTGCCTCCCGTAGGAGT\t2\tS1
S2\tAACTCGTCGATG\tYATGCTGCCTCCCGTAGGAGT\t2\tS2
S3\tACAGACCACTCA\tYATGCTGCCTCCCGTAGGAGT\t3\tS3
"""


if __name__ == "__main__":
    main()<|MERGE_RESOLUTION|>--- conflicted
+++ resolved
@@ -14,13 +14,10 @@
 from shutil import rmtree
 from tempfile import mkdtemp, NamedTemporaryFile
 from cogent.util.misc import remove_files
-<<<<<<< HEAD
+
 from unittest import TestCase, main
-from bipy.core.distance import DistanceMatrixError
-=======
-from cogent.util.unit_test import TestCase, main
 from skbio.core.distance import DistanceMatrixError
->>>>>>> 2ef69b78
+
 from qiime.compare_categories import compare_categories
 from qiime.util import get_qiime_temp_dir
 
