--- conflicted
+++ resolved
@@ -12,12 +12,7 @@
 from shutil import rmtree
 from tempfile import mkstemp
 
-<<<<<<< HEAD
-from cogent.util.unit_test import TestCase, main
-=======
 from unittest import TestCase, main
-from qiime.util import get_tmp_filename
->>>>>>> 456a355b
 from cogent.util.misc import remove_files, get_random_directory_name
 from skbio.util.misc import create_dir
 
