#!/usr/bin/env python
# unit tests for format.py
from __future__ import division

__author__ = "Rob Knight"
__copyright__ = "Copyright 2011, The QIIME Project"  # consider project name
__credits__ = [
    "Rob Knight", "Jeremy Widmann", "Jens Reeder", "Daniel McDonald",
    "Jai Ram Rideout", "Jose Antonio Navas Molina"]
# remember to add yourself if you make changes
__license__ = "GPL"
__version__ = "1.8.0-dev"
__maintainer__ = "Greg Caporaso"
__email__ = "gregcaporaso@gmail.com"

import json
from os import remove, close
from string import digits
from tempfile import mkstemp
from numpy import array, nan, array_equal
from skbio.util.misc import remove_files
from unittest import TestCase, main
from skbio.parse.sequences import parse_fasta
from qiime.util import  get_qiime_library_version
from qiime.parse import fields_to_dict, parse_mapping_file
from qiime.format import (format_distance_matrix, format_otu_table,
                          build_prefs_string, format_matrix, format_map_file,
                          format_histograms, write_Fasta_from_name_seq_pairs,
                          format_unifrac_sample_mapping, format_otu_map, write_otu_map,
                          format_summarize_taxa, write_summarize_taxa,
                          format_add_taxa_summary_mapping, write_add_taxa_summary_mapping,
                          format_taxa_summary, format_correlation_vector,
                          format_correlation_info, format_qiime_parameters,
                          format_p_value_for_num_iters, format_mapping_file, illumina_data_to_fastq,
                          format_biom_table, format_mapping_html_data, format_te_prefs,
                          format_tep_file_lines, format_jnlp_file_lines,
<<<<<<< HEAD
                          format_best_results, format_fastq_record,
                          format_histograms_two_bins)
from biom.parse import parse_biom_table
from biom.table import Table
=======
                          format_fastq_record, format_histograms_two_bins)
from biom.parse import parse_biom_table, parse_classic_table_to_rich_table
from biom.table import SparseTaxonTable
>>>>>>> a74dac16
from StringIO import StringIO


class TopLevelTests(TestCase):

    """Tests of top-level module functions."""

    def setUp(self):
        self.otu_map1 = [('0', ['seq1', 'seq2', 'seq5']),
                         ('1', ['seq3', 'seq4']),
                         ('2', ['seq6', 'seq7', 'seq8'])]
        fd, self.tmp_fp1 = mkstemp(prefix='FormatTests_', suffix='.txt')
        close(fd)
        fd, self.tmp_fp2 = mkstemp(prefix='FormatTests_', suffix='.txt')
        close(fd)
        self.files_to_remove = []

        self.taxa_summary = [[('a', 'b', 'c'), 0, 1, 2],
                             [('d', 'e', 'f'), 3, 4, 5]]
        self.taxa_header = ['Taxon', 'foo', 'bar', 'foobar']

        self.add_taxa_summary = {'s1': [1, 2], 's2': [3, 4]}
        self.add_taxa_header = ['sample_id', 'foo', 'bar']
        self.add_taxa_order = [('a', 'b', 'c'), ('d', 'e', 'f')]
        self.add_taxa_mapping = [['s1', 'something1', 'something2'],
                                 ['s2', 'something3', 'something4'],
                                 ['s3', 'something5', 'something6']]
        self.biom1 = parse_biom_table(biom1.split('\n'))

        self.expected_formatted_html_no_errors_warnings =\
            expected_formatted_html_no_errors_warnings
        self.expected_formatted_html_errors =\
            expected_formatted_html_errors
        self.expected_formatted_html_warnings =\
            expected_formatted_html_warnings
        self.expected_formatted_html_data_nonloc_error =\
            expected_formatted_html_data_nonloc_error

        # For testing formatting of correlation vectors.
        self.corr_vec1 = [('S1', 'T1', 0.7777777777, 0, 0, 0, 0, (0.5, 1.0))]
        self.corr_vec2 = [('S1', 'T1', 0.7777777777, 0, 0, 0, 0, (0.5, 1.0)),
                          ('S2', 'T2', 0.1, 0.05, 0.15, 0.04, 0.12,
                           (-0.1, 0.2)),
                          ('S3', 'T3', 100.68, 0.9, 1, 1, 1, (-0.4, -0.2))]
        self.corr_vec3 = [('S1', 'T1', 0.7777777777, 0, 0, 0, 0, (None, None))]

    def tearDown(self):
        remove_files(self.files_to_remove)

    def test_format_biom_table(self):
        """ Formatting of BIOM table correctly includes "generated-by" information
        """
        generated_by = "QIIME " + get_qiime_library_version()
        self.assertTrue(generated_by in format_biom_table(self.biom1))

    def test_format_mapping_file(self):
        """ format_mapping file should match expected result"""
        headers = ['SampleID', 'col1', 'col0', 'Description']
        samples =\
            [['bsample', 'v1_3', 'v0_3', 'd1'],
             ['asample', 'aval', 'another', 'd2']]
        comments = ['this goes after headers', 'this too']
        self.assertEqual(format_mapping_file(headers, samples, comments),
                         example_mapping_file)
        # need file or stringIO for roundtrip test
        # roundtrip = parse_mapping_file(format_mapping_file(headers,samples,comments))
        # self.assertEqual(roundtrip, [headers,samples,comments])

    def test_format_p_value_for_num_iters(self):
        """ format_p_value_for_num_iters functions as expected """
        self.assertEqual(
            format_p_value_for_num_iters(0.119123123123, 100), "0.12")
        self.assertEqual(
            format_p_value_for_num_iters(0.119123123123, 250), "0.12")
        self.assertEqual(
            format_p_value_for_num_iters(0.119123123123, 1000), "0.119")
        # test num_iters too low still returns a string (this can
        # be the last step of a long process, so we don't want to fail)
        self.assertEqual(
            format_p_value_for_num_iters(0.119123123123, 9),
            "Too few iters to compute p-value (num_iters=9)")
        self.assertEqual(
            format_p_value_for_num_iters(0.119123123123, 1),
            "Too few iters to compute p-value (num_iters=1)")
        self.assertEqual(
            format_p_value_for_num_iters(0.119123123123, 0),
            "Too few iters to compute p-value (num_iters=0)")

    def test_format_summarize_taxa(self):
        """format_summarize_taxa functions as expected"""
        # Classic format.
        exp = '\n'.join(['Taxon\tfoo\tbar\tfoobar',
                         'a;b;c\t0\t1\t2',
                         'd;e;f\t3\t4\t5\n'])
        obs = ''.join(list(format_summarize_taxa(self.taxa_summary,
                                                 self.taxa_header)))
        self.assertEqual(obs, exp)

        # BIOM format. Test by converting our expected output to a biom table
        # and comparing that to our observed table.
        exp = parse_biom_table(exp.split('\n'), None, None, None)
        obs = ''.join(list(format_summarize_taxa(self.taxa_summary,
                                                 self.taxa_header,
                                                 file_format='biom')))
        obs = parse_biom_table(obs)
        self.assertEqual(obs, exp)

        # Bad file_format argument.
        with self.assertRaises(ValueError):
            list(format_summarize_taxa(self.taxa_summary, self.taxa_header,
                 file_format='foo'))

    def test_write_summarize_taxa(self):
        """write_summarize_taxa functions as expected"""
        # Classic format.
        write_summarize_taxa(self.taxa_summary, self.taxa_header, self.tmp_fp1)
        obs = open(self.tmp_fp1).read()
        exp = '\n'.join(['Taxon\tfoo\tbar\tfoobar',
                         'a;b;c\t0\t1\t2',
                         'd;e;f\t3\t4\t5\n'])
        self.assertEqual(obs, exp)
        self.files_to_remove.append(self.tmp_fp1)

        # BIOM format.
        write_summarize_taxa(self.taxa_summary, self.taxa_header, self.tmp_fp2,
                             file_format='biom')
        exp = parse_biom_table(exp.split('\n'), None, None, None)
        obs = open(self.tmp_fp2).read()
        obs = parse_biom_table(obs)
        self.assertEqual(obs, exp)
        self.files_to_remove.append(self.tmp_fp2)

    def test_write_summarize_taxa_transposed_output(self):
        """write_summarize_taxa_transposed_output functions as expected"""
        # Classic format.
        write_summarize_taxa(
            self.taxa_summary,
            self.taxa_header,
            self.tmp_fp1,
            transposed_output=True)
        obs = open(self.tmp_fp1).read()
        exp = '\n'.join(['SampleID\ta;b;c\td;e;f',
                         'foo\t0\t3\nbar\t1\t4',
                         'foobar\t2\t5\n'])
        self.assertEqual(obs, exp)
        self.files_to_remove.append(self.tmp_fp1)

        # BIOM format.
        write_summarize_taxa(self.taxa_summary, self.taxa_header, self.tmp_fp2,
                             transposed_output=True, file_format='biom')
        exp = parse_biom_table(exp.split('\n'), None, None, None)
        obs = open(self.tmp_fp2).read()
        obs = parse_biom_table(obs)
        self.assertEqual(obs, exp)
        self.files_to_remove.append(self.tmp_fp2)

    def test_format_add_taxa_summary_mapping(self):
        """format_add_taxa_summary_mapping functions as expected"""
        exp = '\n'.join(['#sample_id\tfoo\tbar\ta;b;c\td;e;f',
                         's1\tsomething1\tsomething2\t1\t2',
                         's2\tsomething3\tsomething4\t3\t4\n'])
        tmp = format_add_taxa_summary_mapping(self.add_taxa_summary,
                                              self.add_taxa_order,
                                              self.add_taxa_mapping,
                                              self.add_taxa_header)
        obs = ''.join(list(tmp))
        self.assertEqual(obs, exp)

    def test_format_taxa_summary(self):
        """Test formatting a taxa summary works correctly."""
        # More than one sample.
        taxa_summary = (['Even7', 'Even8'], ['Eukarya'], array([[1.0, 1.0]]))
        exp = 'Taxon\tEven7\tEven8\nEukarya\t1.0\t1.0\n'
        obs = format_taxa_summary(taxa_summary)
        self.assertEqual(obs, exp)

        # More than one taxon.
        taxa_summary = (['Expected'], ['Eukarya', 'Bacteria', 'Archaea'],
                        array([[0.5], [0.6], [0.4]]))
        exp = 'Taxon\tExpected\nEukarya\t0.5\nBacteria\t0.6\nArchaea\t0.4\n'
        obs = format_taxa_summary(taxa_summary)
        self.assertEqual(obs, exp)

    def test_format_correlation_vector(self):
        """Test formatting correlation vector works correctly."""
        # One row, zero permutations.
        exp = 'Sample ID\tSample ID\tCorrelation coefficient\t' + \
              'Parametric p-value\tParametric p-value ' + \
              '(Bonferroni-corrected)\tNonparametric p-value\t' + \
              'Nonparametric p-value (Bonferroni-corrected)\t' + \
              'CI (lower)\tCI (upper)\nS1\tT1\t0.7778\t0.0000\t' + \
              '0.0000\tN/A\tN/A\t0.5000\t1.0000\n'
        obs = format_correlation_vector(self.corr_vec1, 0)
        self.assertEqual(obs, exp)

        # Undefined confidence interval.
        exp = 'Sample ID\tSample ID\tCorrelation coefficient\t' + \
              'Parametric p-value\tParametric p-value ' + \
              '(Bonferroni-corrected)\tNonparametric p-value\t' + \
              'Nonparametric p-value (Bonferroni-corrected)\t' + \
              'CI (lower)\tCI (upper)\nS1\tT1\t0.7778\t0.0000\t' + \
              '0.0000\tN/A\tN/A\tN/A\tN/A\n'
        obs = format_correlation_vector(self.corr_vec3, 0)
        self.assertEqual(obs, exp)

        # Multiple rows, 999 permutations.
        exp = 'Sample ID\tSample ID\tCorrelation coefficient\t' + \
              'Parametric p-value\tParametric p-value ' + \
              '(Bonferroni-corrected)\tNonparametric p-value\t' + \
              'Nonparametric p-value (Bonferroni-corrected)\t' + \
              'CI (lower)\tCI (upper)\nS1\tT1\t0.7778\t0.0000\t' + \
              '0.0000\t0.000\t0.000\t0.5000\t1.0000\nS2\tT2\t0.1000\t' + \
              '0.0500\t0.1500\t0.040\t0.120\t-0.1000\t0.2000\nS3\tT3\t' + \
              '100.6800\t0.9000\t1.0000\t1.000\t1.000\t-0.4000\t-0.2000\n'
        obs = format_correlation_vector(self.corr_vec2, 999)
        self.assertEqual(obs, exp)

    def test_format_correlation_vector_with_header(self):
        """Test formatting correlation vector with a header works correctly."""
        exp = '#foo\nSample ID\tSample ID\tCorrelation coefficient\t' + \
              'Parametric p-value\tParametric p-value ' + \
              '(Bonferroni-corrected)\tNonparametric p-value\t' + \
              'Nonparametric p-value (Bonferroni-corrected)\t' + \
              'CI (lower)\tCI (upper)\nS1\tT1\t0.7778\t0.0000\t' + \
              '0.0000\tN/A\tN/A\t0.5000\t1.0000\n'
        obs = format_correlation_vector(self.corr_vec1, 0, '#foo')
        self.assertEqual(obs, exp)

    def test_format_correlation_vector_small_num_permutations(self):
        """Test formatting corr vector with small num of permutations."""
        exp = 'Sample ID\tSample ID\tCorrelation coefficient\t' + \
              'Parametric p-value\tParametric p-value ' + \
              '(Bonferroni-corrected)\tNonparametric p-value\t' + \
              'Nonparametric p-value (Bonferroni-corrected)\t' + \
              'CI (lower)\tCI (upper)\nS1\tT1\t0.7778\t0.0000\t' + \
              '0.0000\tToo few iters to compute p-value (num_iters=2)\t' + \
              'Too few iters to compute p-value (num_iters=2)\t' + \
              '0.5000\t1.0000\n'
        obs = format_correlation_vector(self.corr_vec1, 2)
        self.assertEqual(obs, exp)

    def test_format_correlation_info(self):
        """Test formatting correlation information with valid input."""
        # With 999 permutations.
        exp = 'Correlation coefficient\tParametric p-value\tNonparametric ' + \
              'p-value\tCI (lower)\tCI (upper)\n0.7778\t0.0000\t' + \
              '0.000\t0.0000\t1.0000\n'
        obs = format_correlation_info(0.7778, 0, 0, (0, 1), 999)
        self.assertEqual(obs, exp)

        # With 0 permutations.
        exp = 'Correlation coefficient\tParametric p-value\tNonparametric ' + \
              'p-value\tCI (lower)\tCI (upper)\n0.7778\t0.0000\t' + \
              'N/A\t0.0000\t1.0000\n'
        obs = format_correlation_info(0.7778, 0, 0, (0, 1), 0)
        self.assertEqual(obs, exp)

        # With a small number of permutations.
        exp = 'Correlation coefficient\tParametric p-value\tNonparametric ' + \
              'p-value\tCI (lower)\tCI (upper)\n0.7778\t0.0000\t' + \
              'Too few iters to compute p-value (num_iters=1)\t' + \
              '0.0000\t1.0000\n'
        obs = format_correlation_info(0.7778, 0, 0, (0, 1), 1)
        self.assertEqual(obs, exp)

        # With undefined confidence interval.
        exp = 'Correlation coefficient\tParametric p-value\tNonparametric ' + \
              'p-value\tCI (lower)\tCI (upper)\n0.7778\t0.0000\t' + \
              'N/A\tN/A\tN/A\n'
        obs = format_correlation_info(0.7778, 0, 0, (None, None), 0)
        self.assertEqual(obs, exp)

    def test_format_correlation_info_with_header(self):
        """Test formatting correlation information with header."""
        exp = '# Some comment...\nCorrelation coefficient\t' + \
              'Parametric p-value\tNonparametric ' + \
              'p-value\tCI (lower)\tCI (upper)\n0.7778\t0.0000\t' + \
              '0.000\t0.0000\t1.0000\n'
        obs = format_correlation_info(0.7778, 0, 0, (0, 1), 999,
                                      '# Some comment...')
        self.assertEqual(obs, exp)

    def test_format_qiime_parameters(self):
        """format_qiime_parameters: returns lines in qiime_parameters format"""
        params = {'pick_otus':
                  {'similarity': '0.94', 'otu_picking_method': 'cdhit'},
                  'assign_taxonomy':
                  {'use_rdp': None}}
        obs = format_qiime_parameters(params)
        exp = ["#QIIME parameters",
               "assign_taxonomy:use_rdp\tTrue",
               "pick_otus:otu_picking_method\tcdhit",
               "pick_otus:similarity\t0.94"]
        self.assertEqual(obs, exp)

    def test_write_add_taxa_summary_mapping(self):
        """write_add_taxa_summary_mapping functions as expected"""
        write_add_taxa_summary_mapping(self.add_taxa_summary,
                                       self.add_taxa_order,
                                       self.add_taxa_mapping,
                                       self.add_taxa_header,
                                       self.tmp_fp1)
        obs = open(self.tmp_fp1).read()
        exp = '\n'.join(['#sample_id\tfoo\tbar\ta;b;c\td;e;f',
                         's1\tsomething1\tsomething2\t1\t2',
                         's2\tsomething3\tsomething4\t3\t4\n'])
        self.assertEqual(obs, exp)
        self.files_to_remove.append(self.tmp_fp1)

    def test_format_otu_map(self):
        """format_otu_map functions as expected """
        actual = sorted(format_otu_map(self.otu_map1, ''))
        expected = sorted(['0\tseq1\tseq2\tseq5\n',
                           '1\tseq3\tseq4\n',
                           '2\tseq6\tseq7\tseq8\n'])
        self.assertEqual(actual, expected)

    def test_write_otu_map(self):
        """write_otu_map functions as expected """
        write_otu_map(self.otu_map1, self.tmp_fp1)
        actual = fields_to_dict(open(self.tmp_fp1))
        self.files_to_remove.append(self.tmp_fp1)
        self.assertEqual(actual, dict(self.otu_map1))

    def test_write_otu_map_prefix(self):
        """write_otu_map functions as expected w otu prefix """
        write_otu_map(self.otu_map1, self.tmp_fp1, 'my.otu.')
        actual = fields_to_dict(open(self.tmp_fp1))
        self.files_to_remove.append(self.tmp_fp1)

        exp = {'my.otu.0': ['seq1', 'seq2', 'seq5'],
               'my.otu.1': ['seq3', 'seq4'],
               'my.otu.2': ['seq6', 'seq7', 'seq8']}
        self.assertEqual(actual, exp)

    def test_format_otu_map_prefix(self):
        """format_otu_map functions as expected w prefix"""
        actual = sorted(format_otu_map(self.otu_map1, 'my.otu.'))
        expected = sorted(['my.otu.0\tseq1\tseq2\tseq5\n',
                           'my.otu.1\tseq3\tseq4\n',
                           'my.otu.2\tseq6\tseq7\tseq8\n'])
        self.assertEqual(actual, expected)

    def test_format_otu_map_error_on_bad_prefix(self):
        """format_otu_map functions as expected with bad prefix char"""
        self.assertRaises(ValueError, list,
                          format_otu_map(self.otu_map1, 'my_otu_'))

    def test_format_distance_matrix(self):
        """format_distance_matrix should return tab-delimited dist mat"""
        a = array([[1, 2, 3], [4, 5, 6], [7, 8, 9]])
        labels = [11, 22, 33]
        res = format_distance_matrix(labels, a)
        self.assertEqual(res,
                         '\t11\t22\t33\n11\t1\t2\t3\n22\t4\t5\t6\n33\t7\t8\t9')
        self.assertRaises(ValueError, format_distance_matrix, labels[:2], a)

    def test_format_matrix(self):
        """format_matrix should return tab-delimited mat"""
        a = [[1, 2, 3], [4, 5, 6], [7, 8, 9]]
        row_labels = ['a', 'b', 'c']
        col_labels = [11, 22, 33]
        res = format_matrix(a, row_labels, col_labels)

        # test as list
        self.assertEqual(res,
                         '\t11\t22\t33\na\t1\t2\t3\nb\t4\t5\t6\nc\t7\t8\t9')
        self.assertRaises(
            ValueError,
            format_matrix,
            a,
            row_labels[:2],
            col_labels)
        self.assertRaises(
            ValueError,
            format_matrix,
            None,
            row_labels,
            col_labels)

        # tes as array
        a = array(a)
        self.assertEqual(res,
                         '\t11\t22\t33\na\t1\t2\t3\nb\t4\t5\t6\nc\t7\t8\t9')
        self.assertRaises(
            ValueError,
            format_matrix,
            a,
            row_labels[:2],
            col_labels)
        self.assertRaises(
            ValueError,
            format_matrix,
            None,
            row_labels,
            col_labels)

    def assertEqualOtuTable(self, obs, exp):
        """ """
        obs = json.loads(obs)
        exp = json.loads(exp)
        for e in ['generated_by', 'date']:
            del obs[e]
            del exp[e]
        self.assertEqual(obs, exp)

    def test_format_otu_table(self):
        """format_otu_table should return biom-formatted string"""
        a = array([[1, 2, 3],
                   [4, 5, 2718281828459045]])
        samples = ['a', 'b', 'c']
        otus = [1, 2]
        taxa = ['Bacteria', 'Archaea']
        res = format_otu_table(samples, otus, a)
        # confirm that parsing the res gives us a valid biom file with
        # expected observation and sample ids
        t = parse_biom_table(res.split('\n'))
        self.assertTrue(array_equal(t.observation_ids, [1, 2]))
        self.assertTrue(array_equal(t.sample_ids, [u'a', u'b', u'c']))

    def test_build_prefs_string(self):
        """build_prefs_string should return a properly formatted prefs string.
        """
        # Try with correctly formatted color_by_string
        mapping_headers_to_use = 'First,Second'
        background_color = 'black'
        monte_carlo_dist = 10
        otu_ids = ['Root;Bacteria']
        headers = ['First', 'Second']
        ball_size = 2.5
        arrow_head_color = 'red'
        arrow_line_color = 'white'
        exp_string = \
            """{\n'background_color':'black',\n\n'sample_coloring':\n\t{\n\t\t'First':\n\t\t{\n\t\t\t'column':'First',\n\t\t\t'colors':(('red',(0,100,100)),('blue',(240,100,100)))\n\t\t},\n\t\t'Second':\n\t\t{\n\t\t\t'column':'Second',\n\t\t\t'colors':(('red',(0,100,100)),('blue',(240,100,100)))\n\t\t}\n\t},\n'MONTE_CARLO_GROUP_DISTANCES':\n\t{\n\t\t'First': 10,\n\t\t'Second': 10\n\t},\n'FIELDS':\n\t[\n\t\t'Second',\n\t\t'First'\n\t],\n'taxonomy_coloring':\n\t{\n\t\t'Level_1':\n\t\t{\n\t\t\t'column':'1',\n\t\t\t'colors':\n\t\t\t{\n\t\t\t\t'Root;Bacteria':('red0',(0,100,100))\n\t\t\t}\n\t\t}\n\t},\n'ball_scale':'2.500000',\n'arrow_line_color':'white',\n'arrow_head_color':'red'\n}"""
        obs_string = build_prefs_string(mapping_headers_to_use,
                                        background_color, monte_carlo_dist, headers,
                                        otu_ids, ball_size, arrow_line_color,
                                        arrow_head_color)

        self.assertEqual(obs_string, exp_string)

    def test_format_map_file(self):
        """format_map_file should produce correct result"""

        desc_key = "Description"
        sample_id = "SampleID"
        headers = ['SampleID', 'a', 'Description', 'b']
        id_map = {'x': {'a': 3, 'b': 4}, 'y': {'a': 5, 'b': 6}}
        desc_map = {'x': 'sample x', 'y': 'sample y'}
        run_desc = 'run desc'
        self.assertEqual(format_map_file(headers, id_map, desc_key, sample_id,
                                         desc_map, run_desc),
                         """#SampleID\ta\tb\tDescription
#run desc
x\t3\t4\tsample x
y\t5\t6\tsample y""")

    def test_format_histograms(self):
        """format_histograms should print histograms correctly"""
        self.assertEqual(format_histograms(array([0, 1, 0, 2, 2, 3]),
                                           array(
                                               [2, 1, 0, 2, 0, 0]), array(
                                               [0, 0, 0, 2, 0, 1]),
                                           array(
                                               [100, 110, 120, 130, 140, 150, 160])),
                         """# bins raw sequence lengths, length of sequences that pass quality filters before processing, and lengths of sequences that pass quality filters post processing.\nLength\tRaw\tBefore\tAfter\n100\t0\t2\t0\n110\t1\t1\t0\n120\t0\t0\t0\n130\t2\t2\t2\n140\t2\t0\t0\n150\t3\t0\t1""")

    def test_format_histograms_two_bins(self):
        """format_histograms_two_bins should print histograms correctly """
        self.assertEqual(format_histograms_two_bins(array([0, 1, 0, 2, 2, 3]),
                                                    array(
                                                        [2, 1, 0, 2, 0, 0]), array(
                                                        [100, 110, 120, 130, 140, 150, 160])),
                         """Length\tBefore\tAfter\n100\t0\t2\n110\t1\t1\n120\t0\t0\n130\t2\t2\n140\t2\t0\n150\t3\t0""")

    def test_write_Fasta_from_name_seqs_pairs(self):
        """write_Fasta_from_name_seqs_pairs write proper FASTA string."""

        seqs = [('1', "AAA"), ('2', "CCCCC"), ('3', "GGGG")]

        # None fh raises Error
        self.assertRaises(
            ValueError,
            write_Fasta_from_name_seq_pairs,
            seqs,
            None)

        fd, tmp_filename = mkstemp(prefix="test_write_Fasta",
                                  suffix=".fna")
        close(fd)
        fh = open(tmp_filename, "w")
        write_Fasta_from_name_seq_pairs(seqs, fh)
        fh.close()
        actual_seqs = list(parse_fasta(open(tmp_filename, "U")))
        remove(tmp_filename)

        self.assertEqual(actual_seqs, seqs)

    def test_format_unifrac_sample_mapping(self):
        """format sample mapping works
        """
        a = [[1, 0, 0], [0, 2, 4], [7, 0, 9.0]]
        otu_ids = ['OTUa', 'OTUb', 'OTUc']
        sample_ids = ['Sa', 'Sb', 'Sc']
        result = format_unifrac_sample_mapping(sample_ids, otu_ids, a)
        self.assertEqual(
            result,
            ['OTUa\tSa\t1',
             'OTUb\tSb\t2',
             'OTUb\tSc\t4',
             'OTUc\tSa\t7',
             'OTUc\tSc\t9.0'])

    def test_illumina_data_to_fastq(self):
        """illumina_data_to_fastq functions as expected """
        in1 = (
            "M10",
            "68",
            "1",
            "1",
            "28680",
            "29475",
            "0",
            "1",
            "AACGAAAGGCAGTTTTGGAAGTAGGCGAATTAGGGTAACGCATATAGGATGCTAATACAACGTGAATGAAGTACTGCATCTATGTCACCAGCTTATTACAGCAGCTTGTCATACATGGCCGTACAGGAAACACACATCATAGCATCACACG.",
            "BBBBBBBBBBBBBBBBBBBBBBBBBBBBBBBBBBBBBBBBBBBBBBBBBBBBBBBBBBBBBBBBBBBBBBBBBBBBBBBBBBBBBBBBBBBBBBBBBBBBBBBBBBBBBBBBBBBBBBBBBBBBBBBBBBBBBBBBBBBBBBBBBBBBBBBB",
            "0")
        expected = """@M10_68:1:1:28680:29475#0/1\nAACGAAAGGCAGTTTTGGAAGTAGGCGAATTAGGGTAACGCATATAGGATGCTAATACAACGTGAATGAAGTACTGCATCTATGTCACCAGCTTATTACAGCAGCTTGTCATACATGGCCGTACAGGAAACACACATCATAGCATCACACGN\n+\nBBBBBBBBBBBBBBBBBBBBBBBBBBBBBBBBBBBBBBBBBBBBBBBBBBBBBBBBBBBBBBBBBBBBBBBBBBBBBBBBBBBBBBBBBBBBBBBBBBBBBBBBBBBBBBBBBBBBBBBBBBBBBBBBBBBBBBBBBBBBBBBBBBBBBBBB""", 0

        self.assertEqual(illumina_data_to_fastq(in1), expected)

        expected12 = """@M10_68:1:1:28680:29475#0/1\nAACGAAAGGCAG\n+\nBBBBBBBBBBBB""", 0
        self.assertEqual(
            illumina_data_to_fastq(
                in1,
                number_of_bases=12),
            expected12)

        # different value in the pass filter field
        in2 = (
            "M10",
            "68",
            "1",
            "1",
            "28680",
            "29475",
            "0",
            "1",
            "AACGAAAGGCAGTTTTGGAAGTAGGCGAATTAGGGTAACGCATATAGGATGCTAATACAACGTGAATGAAGTACTGCATCTATGTCACCAGCTTATTACAGCAGCTTGTCATACATGGCCGTACAGGAAACACACATCATAGCATCACACG.",
            "BBBBBBBBBBBBBBBBBBBBBBBBBBBBBBBBBBBBBBBBBBBBBBBBBBBBBBBBBBBBBBBBBBBBBBBBBBBBBBBBBBBBBBBBBBBBBBBBBBBBBBBBBBBBBBBBBBBBBBBBBBBBBBBBBBBBBBBBBBBBBBBBBBBBBBBB",
            "1")
        expected = """@M10_68:1:1:28680:29475#0/1\nAACGAAAGGCAGTTTTGGAAGTAGGCGAATTAGGGTAACGCATATAGGATGCTAATACAACGTGAATGAAGTACTGCATCTATGTCACCAGCTTATTACAGCAGCTTGTCATACATGGCCGTACAGGAAACACACATCATAGCATCACACGN\n+\nBBBBBBBBBBBBBBBBBBBBBBBBBBBBBBBBBBBBBBBBBBBBBBBBBBBBBBBBBBBBBBBBBBBBBBBBBBBBBBBBBBBBBBBBBBBBBBBBBBBBBBBBBBBBBBBBBBBBBBBBBBBBBBBBBBBBBBBBBBBBBBBBBBBBBBBB""", 1

        self.assertEqual(illumina_data_to_fastq(in2), expected)

    def test_illumina_data_to_fastq_no_pass_filter_field(self):
        """illumina_data_to_fastq functions as expected with no pass filter field"""
        in1 = (
            "M10",
            "68",
            "1",
            "1",
            "28680",
            "29475",
            "0",
            "1",
            "AACGAAAGGCAGTTTTGGAAGTAGGCGAATTAGGGTAACGCATATAGGATGCTAATACAACGTGAATGAAGTACTGCATCTATGTCACCAGCTTATTACAGCAGCTTGTCATACATGGCCGTACAGGAAACACACATCATAGCATCACACG.",
            "BBBBBBBBBBBBBBBBBBBBBBBBBBBBBBBBBBBBBBBBBBBBBBBBBBBBBBBBBBBBBBBBBBBBBBBBBBBBBBBBBBBBBBBBBBBBBBBBBBBBBBBBBBBBBBBBBBBBBBBBBBBBBBBBBBBBBBBBBBBBBBBBBBBBBBBB")
        expected = """@M10_68:1:1:28680:29475#0/1\nAACGAAAGGCAGTTTTGGAAGTAGGCGAATTAGGGTAACGCATATAGGATGCTAATACAACGTGAATGAAGTACTGCATCTATGTCACCAGCTTATTACAGCAGCTTGTCATACATGGCCGTACAGGAAACACACATCATAGCATCACACGN\n+\nBBBBBBBBBBBBBBBBBBBBBBBBBBBBBBBBBBBBBBBBBBBBBBBBBBBBBBBBBBBBBBBBBBBBBBBBBBBBBBBBBBBBBBBBBBBBBBBBBBBBBBBBBBBBBBBBBBBBBBBBBBBBBBBBBBBBBBBBBBBBBBBBBBBBBBBB""", 2

        self.assertEqual(illumina_data_to_fastq(in1), expected)

    def test_format_mapping_html_data(self):
        """ Properly formats html string for mapping file errors/warnings """

        header = ['SampleID', 'BarcodeSequence', 'LinkerPrimerSequence',
                  'Description']
        mapping_data = [['Sample1', 'AACCGGTT', 'ACATATT', 'Desc_1'],
                        ['Sample2', 'CCAATTGG', 'ACATATT', 'Desc_2']
                        ]
        errors = []
        warnings = []

        # no errors or warnings, shouldn't get any popup mouseover data

        actual_formatted_html_data = format_mapping_html_data(header,
                                                              mapping_data, errors, warnings)

        self.assertEqual(actual_formatted_html_data,
                         self.expected_formatted_html_no_errors_warnings)

    def test_format_mapping_html_data_errors(self):
        """ Properly formats html string for mapping file errors/warnings """

        header = ['SampleID', 'BarcodeSequence', 'LinkerPrimerSequence',
                  'Description']
        mapping_data = [['Sample1', 'AACCGGTT', 'ACATATT', 'Desc_1'],
                        ['Sample2', 'CCAATTGG', 'ACATATT', 'Desc_2']
                        ]
        errors = ['problem1\t1,2']
        warnings = []

        # Should create a an error popup in the right location

        actual_formatted_html_data = format_mapping_html_data(header,
                                                              mapping_data, errors, warnings)

        self.assertEqual(actual_formatted_html_data,
                         self.expected_formatted_html_errors)

    def test_format_mapping_html_data_warnings(self):
        """ Properly formats html string for mapping file errors/warnings """

        header = ['SampleID', 'BarcodeSequence', 'LinkerPrimerSequence',
                  'Description']
        mapping_data = [['Sample1', 'AACCGGTT', 'ACATATT', 'Desc_1'],
                        ['Sample2', 'CCAATTGG', 'ACATATT', 'Desc_2']
                        ]
        errors = []
        warnings = ['warning1\t2,2']

        # Should create a an warning popup in the right location

        actual_formatted_html_data = format_mapping_html_data(header,
                                                              mapping_data, errors, warnings)

        self.assertEqual(actual_formatted_html_data,
                         self.expected_formatted_html_warnings)

    def test_format_mapping_html_data_non_location_error(self):
        """ Properly formats html string for mapping file errors/warnings """

        header = ['SampleID', 'BarcodeSequence', 'LinkerPrimerSequence',
                  'Description']
        mapping_data = [['Sample1', 'AACCGGTT', 'ACATATT', 'Desc_1'],
                        ['Sample2', 'CCAATTGG', 'ACATATT', 'Desc_2']
                        ]
        errors = ['error1\t-1,-1']
        warnings = []

        # Should list errors with location -1,-1 outside of table

        actual_formatted_html_data = format_mapping_html_data(header,
                                                              mapping_data, errors, warnings)

        self.assertEqual(actual_formatted_html_data,
                         self.expected_formatted_html_data_nonloc_error)

    def test_format_te_prefs(self):
        """ format_te_prefs: this takes a prefs file and generates te lines """

        # define variables
        prefs_dict1 = {'sample_coloring': {'TEST1': {'column': 'TEST1',
                                                     'colors': (('red', (0, 100, 100)), ('blue', (240, 100, 100)))}}}
        prefs_dict2 = {'sample_coloring': {'TEST1': {'column': 'TEST1',
                                                     'colors': {'Sample1': 'red1', 'Sample2': 'blue1'}}}}

        # list expected results
        exp_lines1 = [
            '0,100,100,\n',
            '240,100,100,\n',
            '>defaultTEST1:TEST1\n']
        exp_lines2 = ['Sample1:0,100,100,\n', 'Sample2:240,100,100,\n',
                      '>defaultTEST1:TEST1\n']

        obs_lines1 = format_te_prefs(prefs_dict1)
        self.assertEqual(obs_lines1, exp_lines1)

        obs_lines2 = format_te_prefs(prefs_dict2)
        self.assertEqual(obs_lines1, exp_lines1)

    def test_format_tep_file_lines(self):
        """ format_tep_file_lines: this converts files into tep lines """

        # set variables
        prefs_dict1 = {'sample_coloring': {'TEST1': {'column': 'TEST1',
                                                     'colors': (('red', (0, 100, 100)), ('blue', (240, 100, 100)))}}}
        test_biom2 = parse_biom_table(biom2)

        # test with prefs file
        exp1 = [
            '>>tre\n',
            "['(tax1:0.00000043418318065054,((tax2:0.01932550067944402081,tax3:0.08910446960529855298):0.00000043418318065054,tax4:0.17394765077611337722):0.00000043418318065054,tax5:0.00000043418318065054):0.0;']",
            '\n',
            '>>otm\n#OTU ID\tOTU Metadata\n',
            u'tax1\tk__Bacteria;p__Proteobacteria;',
            '\n',
            u'tax2\tk__Bacteria;p__Cyanobacteria;',
            '\n',
            '>>osm\n',
            '# Constructed from biom file\n#OTU ID\tsam1\tsam2\tConsensus Lineage\ntax1\t7.0\t4.0\tk__Bacteria;p__Proteobacteria\ntax2\t1.0\t2.0\tk__Bacteria;p__Cyanobacteria',
            '\n>>sam\n',
            "['#SampleID\\tcol1\\tcol0\\tDescription', 'sam1\\tv1_3\\tv0_3\\td1', 'sam2\\taval\\tanother\\td2']",
            '\n>>pre\n',
            '0,100,100,\n',
            '240,100,100,\n',
            '>defaultTEST1:TEST1\n']
        obs1 = format_tep_file_lines(test_biom2,
                                     StringIO(
                                         example_mapping_file2.split('\n')),
                                     StringIO(example_tree.split('\n')),
                                     prefs_dict1)

        self.assertEqual(obs1, exp1)

        # test without prefs file
        exp2 = [
            '>>tre\n',
            "['(tax1:0.00000043418318065054,((tax2:0.01932550067944402081,tax3:0.08910446960529855298):0.00000043418318065054,tax4:0.17394765077611337722):0.00000043418318065054,tax5:0.00000043418318065054):0.0;']",
            '\n',
            '>>otm\n#OTU ID\tOTU Metadata\n',
            u'tax1\tk__Bacteria;p__Proteobacteria;',
            '\n',
            u'tax2\tk__Bacteria;p__Cyanobacteria;',
            '\n',
            '>>osm\n',
            '# Constructed from biom file\n#OTU ID\tsam1\tsam2\tConsensus Lineage\ntax1\t7.0\t4.0\tk__Bacteria;p__Proteobacteria\ntax2\t1.0\t2.0\tk__Bacteria;p__Cyanobacteria',
            '\n>>sam\n',
            "['#SampleID\\tcol1\\tcol0\\tDescription', 'sam1\\tv1_3\\tv0_3\\td1', 'sam2\\taval\\tanother\\td2']"]
        obs2 = format_tep_file_lines(test_biom2,
                                     StringIO(
                                         example_mapping_file2.split('\n')),
                                     StringIO(example_tree.split('\n')),
                                     {})

        self.assertEqual(obs2, exp2)

    def test_format_jnlp_file_lines(self):
        """ format_jnlp_file_lines: this converts files into jnlp lines """

        # This can only test the web-based and url listed, since
        # if local, TopiaryExplorer would need to be installed in the same
        # directory on everyones computer
        obs1 = format_jnlp_file_lines(True, 'test', 'test.tep')

        self.assertEqual(''.join(obs1), exp_jnlp_web_url)

    def test_format_fastq_record(self):
        """ Returns fastq record in the correct format """

        label = "test_label"
        seq = "AATTCCGG"
        qual = "12345678"

        actual_lines = format_fastq_record(label, seq, qual)
        expected_lines = '@test_label\nAATTCCGG\n+\n12345678\n'

        self.assertEqual(actual_lines, expected_lines)


example_mapping_file = """#SampleID\tcol1\tcol0\tDescription
#this goes after headers
#this too
bsample\tv1_3\tv0_3\td1
asample\taval\tanother\td2"""

expected_formatted_html_no_errors_warnings = """<html>
<head>

<script type="text/javascript" src="./overlib.js"></script>
</head>
<body bgcolor="white"> <h1>No errors or warnings detected.<br></h1><h1>Mapping file error and warning details.</h1>
Notes for interpreting this report:
<ul>
    <li>Errors will be listed in red, warnings in yellow.
    <li>Mouse over an error or warning in a cell for more details.
    <li>Errors in the header row may mask other errors, so these should be corrected first.
    <li>Modifications to your mapping file to fix certain issues may result in different errors. You should run <tt>validate_mapping_file.py</tt> until no errors (nor warnings, ideally) are found.
</ul>
<p>
Some general rules about formatting mapping files (see <a href="http://qiime.org/documentation/file_formats.html#metadata-mapping-files">here</a> for additional details):
<ul>
    <li>Header characters should only contain alphanumeric and <tt>_</tt> characters only.
    <li>Valid characters for SampleID fields are alphanumeric and <tt>.</tt> only.<br>
    <li>Other fields allow alphanumeric and <tt>+-%./ :,;_</tt> characters.
</ul>
General issues with your mapping file (i.e., those that do not pertain to a particular cell) will be listed here, if any:<table border="1" cellspacing="0" cellpadding="7"><tr></tr></table><br>
<table border="2" cellspacing="0" cellpadding="5">

<tr></tr>
<tr>
<th>SampleID</th><th>BarcodeSequence</th><th>LinkerPrimerSequence</th><th>Description</th>
</tr>

<tr>
<tr><th><tt>Sample1</tt></th><th><tt>AACCGGTT</tt></th><th><tt>ACATATT</tt></th><th><tt>Desc_1</tt></th></tr><tr><th><tt>Sample2</tt></th><th><tt>CCAATTGG</tt></th><th><tt>ACATATT</tt></th><th><tt>Desc_2</tt></th></tr>
</tr>
</table>

</body>
</html>"""

expected_formatted_html_errors = """<html>
<head>

<script type="text/javascript" src="./overlib.js"></script>
</head>
<body bgcolor="white"> <h1>Mapping file error and warning details.</h1>
Notes for interpreting this report:
<ul>
    <li>Errors will be listed in red, warnings in yellow.
    <li>Mouse over an error or warning in a cell for more details.
    <li>Errors in the header row may mask other errors, so these should be corrected first.
    <li>Modifications to your mapping file to fix certain issues may result in different errors. You should run <tt>validate_mapping_file.py</tt> until no errors (nor warnings, ideally) are found.
</ul>
<p>
Some general rules about formatting mapping files (see <a href="http://qiime.org/documentation/file_formats.html#metadata-mapping-files">here</a> for additional details):
<ul>
    <li>Header characters should only contain alphanumeric and <tt>_</tt> characters only.
    <li>Valid characters for SampleID fields are alphanumeric and <tt>.</tt> only.<br>
    <li>Other fields allow alphanumeric and <tt>+-%./ :,;_</tt> characters.
</ul>
General issues with your mapping file (i.e., those that do not pertain to a particular cell) will be listed here, if any:<table border="1" cellspacing="0" cellpadding="7"><tr></tr></table><br>
<table border="2" cellspacing="0" cellpadding="5">

<tr></tr>
<tr>
<th>SampleID</th><th>BarcodeSequence</th><th>LinkerPrimerSequence</th><th>Description</th>
</tr>

<tr>
<tr><th><tt>Sample1</tt></th><th><tt>AACCGGTT</tt></th><th bgcolor=red><a href="javascript:void(0);" onmouseover="return overlib('problem1<br>Location (SampleID,Header Field)<br>Sample1,LinkerPrimerSequence');" onmouseout="return nd();"><font color=white><tt>ACATATT</tt></a></th><th><tt>Desc_1</tt></th></tr><tr><th><tt>Sample2</tt></th><th><tt>CCAATTGG</tt></th><th><tt>ACATATT</tt></th><th><tt>Desc_2</tt></th></tr>
</tr>
</table>

</body>
</html>"""

expected_formatted_html_warnings = """<html>
<head>

<script type="text/javascript" src="./overlib.js"></script>
</head>
<body bgcolor="white"> <h1>Mapping file error and warning details.</h1>
Notes for interpreting this report:
<ul>
    <li>Errors will be listed in red, warnings in yellow.
    <li>Mouse over an error or warning in a cell for more details.
    <li>Errors in the header row may mask other errors, so these should be corrected first.
    <li>Modifications to your mapping file to fix certain issues may result in different errors. You should run <tt>validate_mapping_file.py</tt> until no errors (nor warnings, ideally) are found.
</ul>
<p>
Some general rules about formatting mapping files (see <a href="http://qiime.org/documentation/file_formats.html#metadata-mapping-files">here</a> for additional details):
<ul>
    <li>Header characters should only contain alphanumeric and <tt>_</tt> characters only.
    <li>Valid characters for SampleID fields are alphanumeric and <tt>.</tt> only.<br>
    <li>Other fields allow alphanumeric and <tt>+-%./ :,;_</tt> characters.
</ul>
General issues with your mapping file (i.e., those that do not pertain to a particular cell) will be listed here, if any:<table border="1" cellspacing="0" cellpadding="7"><tr></tr></table><br>
<table border="2" cellspacing="0" cellpadding="5">

<tr></tr>
<tr>
<th>SampleID</th><th>BarcodeSequence</th><th>LinkerPrimerSequence</th><th>Description</th>
</tr>

<tr>
<tr><th><tt>Sample1</tt></th><th><tt>AACCGGTT</tt></th><th><tt>ACATATT</tt></th><th><tt>Desc_1</tt></th></tr><tr><th><tt>Sample2</tt></th><th><tt>CCAATTGG</tt></th><th bgcolor=yellow><a href="javascript:void(0);" onmouseover="return overlib('warning1<br>Location (SampleID,Header Field)<br>Sample2,LinkerPrimerSequence');" onmouseout="return nd();"><font color=black><tt>ACATATT</tt></a></th><th><tt>Desc_2</tt></th></tr>
</tr>
</table>

</body>
</html>"""

expected_formatted_html_data_nonloc_error = """<html>
<head>

<script type="text/javascript" src="./overlib.js"></script>
</head>
<body bgcolor="white"> <h1>Mapping file error and warning details.</h1>
Notes for interpreting this report:
<ul>
    <li>Errors will be listed in red, warnings in yellow.
    <li>Mouse over an error or warning in a cell for more details.
    <li>Errors in the header row may mask other errors, so these should be corrected first.
    <li>Modifications to your mapping file to fix certain issues may result in different errors. You should run <tt>validate_mapping_file.py</tt> until no errors (nor warnings, ideally) are found.
</ul>
<p>
Some general rules about formatting mapping files (see <a href="http://qiime.org/documentation/file_formats.html#metadata-mapping-files">here</a> for additional details):
<ul>
    <li>Header characters should only contain alphanumeric and <tt>_</tt> characters only.
    <li>Valid characters for SampleID fields are alphanumeric and <tt>.</tt> only.<br>
    <li>Other fields allow alphanumeric and <tt>+-%./ :,;_</tt> characters.
</ul>
General issues with your mapping file (i.e., those that do not pertain to a particular cell) will be listed here, if any:<table border="1" cellspacing="0" cellpadding="7"><tr><td bgcolor="red"><font color="white">error1<font color="black"></td></tr></table><br>
<table border="2" cellspacing="0" cellpadding="5">

<tr></tr>
<tr>
<th>SampleID</th><th>BarcodeSequence</th><th>LinkerPrimerSequence</th><th>Description</th>
</tr>

<tr>
<tr><th><tt>Sample1</tt></th><th><tt>AACCGGTT</tt></th><th><tt>ACATATT</tt></th><th><tt>Desc_1</tt></th></tr><tr><th><tt>Sample2</tt></th><th><tt>CCAATTGG</tt></th><th><tt>ACATATT</tt></th><th><tt>Desc_2</tt></th></tr>
</tr>
</table>

</body>
</html>"""

biom1 = """{"rows": [{"id": "tax1", "metadata": {}}, {"id": "tax2", "metadata": {}}, {"id": "tax3", "metadata": {}}, {"id": "tax4", "metadata": {}}, {"id": "endbigtaxon", "metadata": {}}, {"id": "tax6", "metadata": {}}, {"id": "tax7", "metadata": {}}, {"id": "tax8", "metadata": {}}, {"id": "tax9", "metadata": {}}], "format": "Biological Observation Matrix 0.9.0-dev", "data": [[0, 0, 7.0], [0, 1, 4.0], [0, 2, 2.0], [0, 3, 1.0], [1, 0, 1.0], [1, 1, 2.0], [1, 2, 4.0], [1, 3, 7.0], [1, 4, 8.0], [1, 5, 7.0], [1, 6, 4.0], [1, 7, 2.0], [1, 8, 1.0], [2, 5, 1.0], [2, 6, 2.0], [2, 7, 4.0], [2, 8, 7.0], [2, 9, 8.0], [2, 10, 7.0], [2, 11, 4.0], [2, 12, 2.0], [2, 13, 1.0], [3, 10, 1.0], [3, 11, 2.0], [3, 12, 4.0], [3, 13, 7.0], [3, 14, 8.0], [3, 15, 7.0], [3, 16, 4.0], [3, 17, 2.0], [3, 18, 1.0], [4, 15, 1.0], [4, 16, 2.0], [4, 17, 4.0], [4, 18, 7.0], [5, 1, 1.0], [5, 2, 1.0], [6, 6, 2.0], [6, 7, 1.0], [7, 11, 3.0], [7, 12, 1.0], [8, 16, 4.0], [8, 17, 1.0]], "columns": [{"id": "sam1", "metadata": null}, {"id": "sam2", "metadata": null}, {"id": "sam3", "metadata": null}, {"id": "sam4", "metadata": null}, {"id": "sam5", "metadata": null}, {"id": "sam6", "metadata": null}, {"id": "sam7", "metadata": null}, {"id": "sam8", "metadata": null}, {"id": "sam9", "metadata": null}, {"id": "sam_middle", "metadata": null}, {"id": "sam11", "metadata": null}, {"id": "sam12", "metadata": null}, {"id": "sam13", "metadata": null}, {"id": "sam14", "metadata": null}, {"id": "sam15", "metadata": null}, {"id": "sam16", "metadata": null}, {"id": "sam17", "metadata": null}, {"id": "sam18", "metadata": null}, {"id": "sam19", "metadata": null}], "generated_by": "QIIME 1.4.0-dev, svn revision 2520", "matrix_type": "sparse", "shape": [9, 19], "format_url": "http://biom-format.org", "date": "2011-12-20T19:03:28.130403", "type": "OTU table", "id": null, "matrix_element_type": "float"}"""

biom2 = """{"rows": [{"id": "tax1", "metadata": {"taxonomy":["k__Bacteria", "p__Proteobacteria"]}}, {"id": "tax2", "metadata": {"taxonomy":["k__Bacteria", "p__Cyanobacteria"]}}], "format": "Biological Observation Matrix 0.9.0-dev", "data": [[0, 0, 7.0], [0, 1, 4.0],  [1, 0, 1.0], [1, 1, 2.0]], "columns": [{"id": "sam1", "metadata": null}, {"id": "sam2", "metadata": null}], "generated_by": "QIIME 1.4.0-dev, svn revision 2520", "matrix_type": "sparse", "shape": [2, 2], "format_url": "http://biom-format.org", "date": "2011-12-20T19:03:28.130403", "type": "OTU table", "id": null, "matrix_element_type": "float"}"""

example_tree = """(tax1:0.00000043418318065054,((tax2:0.01932550067944402081,tax3:0.08910446960529855298):0.00000043418318065054,tax4:0.17394765077611337722):0.00000043418318065054,tax5:0.00000043418318065054):0.0;"""
example_mapping_file2 = """#SampleID\tcol1\tcol0\tDescription
sam1\tv1_3\tv0_3\td1
sam2\taval\tanother\td2"""

exp_jnlp_web_url = """
<?xml version="1.0" encoding="utf-8"?>

<jnlp codebase="http://topiaryexplorer.sourceforge.net/app/">

    <information>
    <title>TopiaryExplorer</title>
    <vendor>University of Colorado</vendor>
    <description>TopiaryExplorer</description>

    <offline-allowed/>

    </information>

    <security>
        <all-permissions/>
    </security>

    <resources>
        <j2se version="1.6+" initial-heap-size="500M" max-heap-size="2000m" />

        <jar href="topiaryexplorer1.0.jar" />
        <jar href="lib/core.jar" />
        <jar href="lib/itext.jar" />
        <jar href="lib/pdf.jar" />
        <jar href="lib/ojdbc14.jar" />
        <jar href="lib/opengl.jar" />
        <jar href="lib/mysql-connector-java-5.1.10-bin.jar" />
        <jar href="lib/javaws.jar" />
        <jar href="lib/classes12.jar" />
        <jar href="lib/jogl.jar" />
        <jar href="lib/guava-r09.jar" />
    </resources>

    <application-desc main-class="topiaryexplorer.TopiaryExplorer">
    <argument>test</argument>
    </application-desc>
</jnlp>
"""


# run unit tests if run from command-line
if __name__ == '__main__':
    main()<|MERGE_RESOLUTION|>--- conflicted
+++ resolved
@@ -34,16 +34,9 @@
                           format_p_value_for_num_iters, format_mapping_file, illumina_data_to_fastq,
                           format_biom_table, format_mapping_html_data, format_te_prefs,
                           format_tep_file_lines, format_jnlp_file_lines,
-<<<<<<< HEAD
-                          format_best_results, format_fastq_record,
-                          format_histograms_two_bins)
+                          format_fastq_record, format_histograms_two_bins)
 from biom.parse import parse_biom_table
 from biom.table import Table
-=======
-                          format_fastq_record, format_histograms_two_bins)
-from biom.parse import parse_biom_table, parse_classic_table_to_rich_table
-from biom.table import SparseTaxonTable
->>>>>>> a74dac16
 from StringIO import StringIO
 
 
