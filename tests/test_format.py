#!/usr/bin/env python
# unit tests for format.py
from __future__ import division

__author__ = "Rob Knight"
__copyright__ = "Copyright 2011, The QIIME Project"  # consider project name
__credits__ = [
    "Rob Knight", "Jeremy Widmann", "Jens Reeder", "Daniel McDonald",
    "Jai Ram Rideout", "Jose Antonio Navas Molina"]
# remember to add yourself if you make changes
__license__ = "GPL"
__version__ = "1.8.0-dev"
__maintainer__ = "Greg Caporaso"
__email__ = "gregcaporaso@gmail.com"

import json
from os import remove, close
from string import digits
from tempfile import mkstemp
from numpy import array, nan, array_equal
from skbio.util.misc import remove_files
from unittest import TestCase, main
from skbio.parse.sequences import parse_fasta
from qiime.util import  get_qiime_library_version
from qiime.parse import fields_to_dict, parse_mapping_file
from qiime.format import (format_distance_matrix, build_prefs_string,
                          format_matrix, format_map_file, format_histograms,
                          write_Fasta_from_name_seq_pairs,
                          format_unifrac_sample_mapping, format_otu_map, write_otu_map,
                          format_add_taxa_summary_mapping, write_add_taxa_summary_mapping,
                          format_taxa_summary, format_correlation_vector,
                          format_correlation_info, format_qiime_parameters,
                          format_p_value_for_num_iters, format_mapping_file, illumina_data_to_fastq,
                          format_mapping_html_data, format_te_prefs,
                          format_tep_file_lines, format_jnlp_file_lines,
                          format_fastq_record, format_histograms_two_bins)
<<<<<<< HEAD
from biom.parse import parse_biom_table, parse_classic_table_to_rich_table
from biom.table import SparseTaxonTable
=======
from biom.parse import parse_biom_table
from biom.table import Table
>>>>>>> 76319497
from StringIO import StringIO


class TopLevelTests(TestCase):

    """Tests of top-level module functions."""

    def setUp(self):
        self.otu_map1 = [('0', ['seq1', 'seq2', 'seq5']),
                         ('1', ['seq3', 'seq4']),
                         ('2', ['seq6', 'seq7', 'seq8'])]
        fd, self.tmp_fp1 = mkstemp(prefix='FormatTests_', suffix='.txt')
        close(fd)
        fd, self.tmp_fp2 = mkstemp(prefix='FormatTests_', suffix='.txt')
        close(fd)
        self.files_to_remove = []

        self.taxa_summary = [[('a', 'b', 'c'), 0, 1, 2],
                             [('d', 'e', 'f'), 3, 4, 5]]
        self.taxa_header = ['Taxon', 'foo', 'bar', 'foobar']

        self.add_taxa_summary = {'s1': [1, 2], 's2': [3, 4]}
        self.add_taxa_header = ['sample_id', 'foo', 'bar']
        self.add_taxa_order = [('a', 'b', 'c'), ('d', 'e', 'f')]
        self.add_taxa_mapping = [['s1', 'something1', 'something2'],
                                 ['s2', 'something3', 'something4'],
                                 ['s3', 'something5', 'something6']]
        self.biom1 = parse_biom_table(biom1.split('\n'))

        self.expected_formatted_html_no_errors_warnings =\
            expected_formatted_html_no_errors_warnings
        self.expected_formatted_html_errors =\
            expected_formatted_html_errors
        self.expected_formatted_html_warnings =\
            expected_formatted_html_warnings
        self.expected_formatted_html_data_nonloc_error =\
            expected_formatted_html_data_nonloc_error

        # For testing formatting of correlation vectors.
        self.corr_vec1 = [('S1', 'T1', 0.7777777777, 0, 0, 0, 0, (0.5, 1.0))]
        self.corr_vec2 = [('S1', 'T1', 0.7777777777, 0, 0, 0, 0, (0.5, 1.0)),
                          ('S2', 'T2', 0.1, 0.05, 0.15, 0.04, 0.12,
                           (-0.1, 0.2)),
                          ('S3', 'T3', 100.68, 0.9, 1, 1, 1, (-0.4, -0.2))]
        self.corr_vec3 = [('S1', 'T1', 0.7777777777, 0, 0, 0, 0, (None, None))]

    def tearDown(self):
        remove_files(self.files_to_remove)

    def test_format_mapping_file(self):
        """ format_mapping file should match expected result"""
        headers = ['SampleID', 'col1', 'col0', 'Description']
        samples =\
            [['bsample', 'v1_3', 'v0_3', 'd1'],
             ['asample', 'aval', 'another', 'd2']]
        comments = ['this goes after headers', 'this too']
        self.assertEqual(format_mapping_file(headers, samples, comments),
                         example_mapping_file)
        # need file or stringIO for roundtrip test
        # roundtrip = parse_mapping_file(format_mapping_file(headers,samples,comments))
        # self.assertEqual(roundtrip, [headers,samples,comments])

    def test_format_p_value_for_num_iters(self):
        """ format_p_value_for_num_iters functions as expected """
        self.assertEqual(
            format_p_value_for_num_iters(0.119123123123, 100), "0.12")
        self.assertEqual(
            format_p_value_for_num_iters(0.119123123123, 250), "0.12")
        self.assertEqual(
            format_p_value_for_num_iters(0.119123123123, 1000), "0.119")
        # test num_iters too low still returns a string (this can
        # be the last step of a long process, so we don't want to fail)
        self.assertEqual(
            format_p_value_for_num_iters(0.119123123123, 9),
            "Too few iters to compute p-value (num_iters=9)")
        self.assertEqual(
            format_p_value_for_num_iters(0.119123123123, 1),
            "Too few iters to compute p-value (num_iters=1)")
        self.assertEqual(
            format_p_value_for_num_iters(0.119123123123, 0),
            "Too few iters to compute p-value (num_iters=0)")

    def test_format_add_taxa_summary_mapping(self):
        """format_add_taxa_summary_mapping functions as expected"""
        exp = '\n'.join(['#sample_id\tfoo\tbar\ta;b;c\td;e;f',
                         's1\tsomething1\tsomething2\t1\t2',
                         's2\tsomething3\tsomething4\t3\t4\n'])
        tmp = format_add_taxa_summary_mapping(self.add_taxa_summary,
                                              self.add_taxa_order,
                                              self.add_taxa_mapping,
                                              self.add_taxa_header)
        obs = ''.join(list(tmp))
        self.assertEqual(obs, exp)

    def test_format_taxa_summary(self):
        """Test formatting a taxa summary works correctly."""
        # More than one sample.
        taxa_summary = (['Even7', 'Even8'], ['Eukarya'], array([[1.0, 1.0]]))
        exp = 'Taxon\tEven7\tEven8\nEukarya\t1.0\t1.0\n'
        obs = format_taxa_summary(taxa_summary)
        self.assertEqual(obs, exp)

        # More than one taxon.
        taxa_summary = (['Expected'], ['Eukarya', 'Bacteria', 'Archaea'],
                        array([[0.5], [0.6], [0.4]]))
        exp = 'Taxon\tExpected\nEukarya\t0.5\nBacteria\t0.6\nArchaea\t0.4\n'
        obs = format_taxa_summary(taxa_summary)
        self.assertEqual(obs, exp)

    def test_format_correlation_vector(self):
        """Test formatting correlation vector works correctly."""
        # One row, zero permutations.
        exp = 'Sample ID\tSample ID\tCorrelation coefficient\t' + \
              'Parametric p-value\tParametric p-value ' + \
              '(Bonferroni-corrected)\tNonparametric p-value\t' + \
              'Nonparametric p-value (Bonferroni-corrected)\t' + \
              'CI (lower)\tCI (upper)\nS1\tT1\t0.7778\t0.0000\t' + \
              '0.0000\tN/A\tN/A\t0.5000\t1.0000\n'
        obs = format_correlation_vector(self.corr_vec1, 0)
        self.assertEqual(obs, exp)

        # Undefined confidence interval.
        exp = 'Sample ID\tSample ID\tCorrelation coefficient\t' + \
              'Parametric p-value\tParametric p-value ' + \
              '(Bonferroni-corrected)\tNonparametric p-value\t' + \
              'Nonparametric p-value (Bonferroni-corrected)\t' + \
              'CI (lower)\tCI (upper)\nS1\tT1\t0.7778\t0.0000\t' + \
              '0.0000\tN/A\tN/A\tN/A\tN/A\n'
        obs = format_correlation_vector(self.corr_vec3, 0)
        self.assertEqual(obs, exp)

        # Multiple rows, 999 permutations.
        exp = 'Sample ID\tSample ID\tCorrelation coefficient\t' + \
              'Parametric p-value\tParametric p-value ' + \
              '(Bonferroni-corrected)\tNonparametric p-value\t' + \
              'Nonparametric p-value (Bonferroni-corrected)\t' + \
              'CI (lower)\tCI (upper)\nS1\tT1\t0.7778\t0.0000\t' + \
              '0.0000\t0.000\t0.000\t0.5000\t1.0000\nS2\tT2\t0.1000\t' + \
              '0.0500\t0.1500\t0.040\t0.120\t-0.1000\t0.2000\nS3\tT3\t' + \
              '100.6800\t0.9000\t1.0000\t1.000\t1.000\t-0.4000\t-0.2000\n'
        obs = format_correlation_vector(self.corr_vec2, 999)
        self.assertEqual(obs, exp)

    def test_format_correlation_vector_with_header(self):
        """Test formatting correlation vector with a header works correctly."""
        exp = '#foo\nSample ID\tSample ID\tCorrelation coefficient\t' + \
              'Parametric p-value\tParametric p-value ' + \
              '(Bonferroni-corrected)\tNonparametric p-value\t' + \
              'Nonparametric p-value (Bonferroni-corrected)\t' + \
              'CI (lower)\tCI (upper)\nS1\tT1\t0.7778\t0.0000\t' + \
              '0.0000\tN/A\tN/A\t0.5000\t1.0000\n'
        obs = format_correlation_vector(self.corr_vec1, 0, '#foo')
        self.assertEqual(obs, exp)

    def test_format_correlation_vector_small_num_permutations(self):
        """Test formatting corr vector with small num of permutations."""
        exp = 'Sample ID\tSample ID\tCorrelation coefficient\t' + \
              'Parametric p-value\tParametric p-value ' + \
              '(Bonferroni-corrected)\tNonparametric p-value\t' + \
              'Nonparametric p-value (Bonferroni-corrected)\t' + \
              'CI (lower)\tCI (upper)\nS1\tT1\t0.7778\t0.0000\t' + \
              '0.0000\tToo few iters to compute p-value (num_iters=2)\t' + \
              'Too few iters to compute p-value (num_iters=2)\t' + \
              '0.5000\t1.0000\n'
        obs = format_correlation_vector(self.corr_vec1, 2)
        self.assertEqual(obs, exp)

    def test_format_correlation_info(self):
        """Test formatting correlation information with valid input."""
        # With 999 permutations.
        exp = 'Correlation coefficient\tParametric p-value\tNonparametric ' + \
              'p-value\tCI (lower)\tCI (upper)\n0.7778\t0.0000\t' + \
              '0.000\t0.0000\t1.0000\n'
        obs = format_correlation_info(0.7778, 0, 0, (0, 1), 999)
        self.assertEqual(obs, exp)

        # With 0 permutations.
        exp = 'Correlation coefficient\tParametric p-value\tNonparametric ' + \
              'p-value\tCI (lower)\tCI (upper)\n0.7778\t0.0000\t' + \
              'N/A\t0.0000\t1.0000\n'
        obs = format_correlation_info(0.7778, 0, 0, (0, 1), 0)
        self.assertEqual(obs, exp)

        # With a small number of permutations.
        exp = 'Correlation coefficient\tParametric p-value\tNonparametric ' + \
              'p-value\tCI (lower)\tCI (upper)\n0.7778\t0.0000\t' + \
              'Too few iters to compute p-value (num_iters=1)\t' + \
              '0.0000\t1.0000\n'
        obs = format_correlation_info(0.7778, 0, 0, (0, 1), 1)
        self.assertEqual(obs, exp)

        # With undefined confidence interval.
        exp = 'Correlation coefficient\tParametric p-value\tNonparametric ' + \
              'p-value\tCI (lower)\tCI (upper)\n0.7778\t0.0000\t' + \
              'N/A\tN/A\tN/A\n'
        obs = format_correlation_info(0.7778, 0, 0, (None, None), 0)
        self.assertEqual(obs, exp)

    def test_format_correlation_info_with_header(self):
        """Test formatting correlation information with header."""
        exp = '# Some comment...\nCorrelation coefficient\t' + \
              'Parametric p-value\tNonparametric ' + \
              'p-value\tCI (lower)\tCI (upper)\n0.7778\t0.0000\t' + \
              '0.000\t0.0000\t1.0000\n'
        obs = format_correlation_info(0.7778, 0, 0, (0, 1), 999,
                                      '# Some comment...')
        self.assertEqual(obs, exp)

    def test_format_qiime_parameters(self):
        """format_qiime_parameters: returns lines in qiime_parameters format"""
        params = {'pick_otus':
                  {'similarity': '0.94', 'otu_picking_method': 'cdhit'},
                  'assign_taxonomy':
                  {'use_rdp': None}}
        obs = format_qiime_parameters(params)
        exp = ["#QIIME parameters",
               "assign_taxonomy:use_rdp\tTrue",
               "pick_otus:otu_picking_method\tcdhit",
               "pick_otus:similarity\t0.94"]
        self.assertEqual(obs, exp)

    def test_write_add_taxa_summary_mapping(self):
        """write_add_taxa_summary_mapping functions as expected"""
        write_add_taxa_summary_mapping(self.add_taxa_summary,
                                       self.add_taxa_order,
                                       self.add_taxa_mapping,
                                       self.add_taxa_header,
                                       self.tmp_fp1)
        obs = open(self.tmp_fp1).read()
        exp = '\n'.join(['#sample_id\tfoo\tbar\ta;b;c\td;e;f',
                         's1\tsomething1\tsomething2\t1\t2',
                         's2\tsomething3\tsomething4\t3\t4\n'])
        self.assertEqual(obs, exp)
        self.files_to_remove.append(self.tmp_fp1)

    def test_format_otu_map(self):
        """format_otu_map functions as expected """
        actual = sorted(format_otu_map(self.otu_map1, ''))
        expected = sorted(['0\tseq1\tseq2\tseq5\n',
                           '1\tseq3\tseq4\n',
                           '2\tseq6\tseq7\tseq8\n'])
        self.assertEqual(actual, expected)

    def test_write_otu_map(self):
        """write_otu_map functions as expected """
        write_otu_map(self.otu_map1, self.tmp_fp1)
        actual = fields_to_dict(open(self.tmp_fp1))
        self.files_to_remove.append(self.tmp_fp1)
        self.assertEqual(actual, dict(self.otu_map1))

    def test_write_otu_map_prefix(self):
        """write_otu_map functions as expected w otu prefix """
        write_otu_map(self.otu_map1, self.tmp_fp1, 'my.otu.')
        actual = fields_to_dict(open(self.tmp_fp1))
        self.files_to_remove.append(self.tmp_fp1)

        exp = {'my.otu.0': ['seq1', 'seq2', 'seq5'],
               'my.otu.1': ['seq3', 'seq4'],
               'my.otu.2': ['seq6', 'seq7', 'seq8']}
        self.assertEqual(actual, exp)

    def test_format_otu_map_prefix(self):
        """format_otu_map functions as expected w prefix"""
        actual = sorted(format_otu_map(self.otu_map1, 'my.otu.'))
        expected = sorted(['my.otu.0\tseq1\tseq2\tseq5\n',
                           'my.otu.1\tseq3\tseq4\n',
                           'my.otu.2\tseq6\tseq7\tseq8\n'])
        self.assertEqual(actual, expected)

    def test_format_otu_map_error_on_bad_prefix(self):
        """format_otu_map functions as expected with bad prefix char"""
        self.assertRaises(ValueError, list,
                          format_otu_map(self.otu_map1, 'my_otu_'))

    def test_format_distance_matrix(self):
        """format_distance_matrix should return tab-delimited dist mat"""
        a = array([[1, 2, 3], [4, 5, 6], [7, 8, 9]])
        labels = [11, 22, 33]
        res = format_distance_matrix(labels, a)
        self.assertEqual(res,
                         '\t11\t22\t33\n11\t1\t2\t3\n22\t4\t5\t6\n33\t7\t8\t9')
        self.assertRaises(ValueError, format_distance_matrix, labels[:2], a)

    def test_format_matrix(self):
        """format_matrix should return tab-delimited mat"""
        a = [[1, 2, 3], [4, 5, 6], [7, 8, 9]]
        row_labels = ['a', 'b', 'c']
        col_labels = [11, 22, 33]
        res = format_matrix(a, row_labels, col_labels)

        # test as list
        self.assertEqual(res,
                         '\t11\t22\t33\na\t1\t2\t3\nb\t4\t5\t6\nc\t7\t8\t9')
        self.assertRaises(
            ValueError,
            format_matrix,
            a,
            row_labels[:2],
            col_labels)
        self.assertRaises(
            ValueError,
            format_matrix,
            None,
            row_labels,
            col_labels)

        # tes as array
        a = array(a)
        self.assertEqual(res,
                         '\t11\t22\t33\na\t1\t2\t3\nb\t4\t5\t6\nc\t7\t8\t9')
        self.assertRaises(
            ValueError,
            format_matrix,
            a,
            row_labels[:2],
            col_labels)
        self.assertRaises(
            ValueError,
            format_matrix,
            None,
            row_labels,
            col_labels)

    def assertEqualOtuTable(self, obs, exp):
        """ """
        obs = json.loads(obs)
        exp = json.loads(exp)
        for e in ['generated_by', 'date']:
            del obs[e]
            del exp[e]
        self.assertEqual(obs, exp)

    def test_build_prefs_string(self):
        """build_prefs_string should return a properly formatted prefs string.
        """
        # Try with correctly formatted color_by_string
        mapping_headers_to_use = 'First,Second'
        background_color = 'black'
        monte_carlo_dist = 10
        otu_ids = ['Root;Bacteria']
        headers = ['First', 'Second']
        ball_size = 2.5
        arrow_head_color = 'red'
        arrow_line_color = 'white'
        exp_string = \
            """{\n'background_color':'black',\n\n'sample_coloring':\n\t{\n\t\t'First':\n\t\t{\n\t\t\t'column':'First',\n\t\t\t'colors':(('red',(0,100,100)),('blue',(240,100,100)))\n\t\t},\n\t\t'Second':\n\t\t{\n\t\t\t'column':'Second',\n\t\t\t'colors':(('red',(0,100,100)),('blue',(240,100,100)))\n\t\t}\n\t},\n'MONTE_CARLO_GROUP_DISTANCES':\n\t{\n\t\t'First': 10,\n\t\t'Second': 10\n\t},\n'FIELDS':\n\t[\n\t\t'Second',\n\t\t'First'\n\t],\n'taxonomy_coloring':\n\t{\n\t\t'Level_1':\n\t\t{\n\t\t\t'column':'1',\n\t\t\t'colors':\n\t\t\t{\n\t\t\t\t'Root;Bacteria':('red0',(0,100,100))\n\t\t\t}\n\t\t}\n\t},\n'ball_scale':'2.500000',\n'arrow_line_color':'white',\n'arrow_head_color':'red'\n}"""
        obs_string = build_prefs_string(mapping_headers_to_use,
                                        background_color, monte_carlo_dist, headers,
                                        otu_ids, ball_size, arrow_line_color,
                                        arrow_head_color)

        self.assertEqual(obs_string, exp_string)

    def test_format_map_file(self):
        """format_map_file should produce correct result"""

        desc_key = "Description"
        sample_id = "SampleID"
        headers = ['SampleID', 'a', 'Description', 'b']
        id_map = {'x': {'a': 3, 'b': 4}, 'y': {'a': 5, 'b': 6}}
        desc_map = {'x': 'sample x', 'y': 'sample y'}
        run_desc = 'run desc'
        self.assertEqual(format_map_file(headers, id_map, desc_key, sample_id,
                                         desc_map, run_desc),
                         """#SampleID\ta\tb\tDescription
#run desc
x\t3\t4\tsample x
y\t5\t6\tsample y""")

    def test_format_histograms(self):
        """format_histograms should print histograms correctly"""
        self.assertEqual(format_histograms(array([0, 1, 0, 2, 2, 3]),
                                           array(
                                               [2, 1, 0, 2, 0, 0]), array(
                                               [0, 0, 0, 2, 0, 1]),
                                           array(
                                               [100, 110, 120, 130, 140, 150, 160])),
                         """# bins raw sequence lengths, length of sequences that pass quality filters before processing, and lengths of sequences that pass quality filters post processing.\nLength\tRaw\tBefore\tAfter\n100\t0\t2\t0\n110\t1\t1\t0\n120\t0\t0\t0\n130\t2\t2\t2\n140\t2\t0\t0\n150\t3\t0\t1""")

    def test_format_histograms_two_bins(self):
        """format_histograms_two_bins should print histograms correctly """
        self.assertEqual(format_histograms_two_bins(array([0, 1, 0, 2, 2, 3]),
                                                    array(
                                                        [2, 1, 0, 2, 0, 0]), array(
                                                        [100, 110, 120, 130, 140, 150, 160])),
                         """Length\tBefore\tAfter\n100\t0\t2\n110\t1\t1\n120\t0\t0\n130\t2\t2\n140\t2\t0\n150\t3\t0""")

    def test_write_Fasta_from_name_seqs_pairs(self):
        """write_Fasta_from_name_seqs_pairs write proper FASTA string."""

        seqs = [('1', "AAA"), ('2', "CCCCC"), ('3', "GGGG")]

        # None fh raises Error
        self.assertRaises(
            ValueError,
            write_Fasta_from_name_seq_pairs,
            seqs,
            None)

        fd, tmp_filename = mkstemp(prefix="test_write_Fasta",
                                  suffix=".fna")
        close(fd)
        fh = open(tmp_filename, "w")
        write_Fasta_from_name_seq_pairs(seqs, fh)
        fh.close()
        actual_seqs = list(parse_fasta(open(tmp_filename, "U")))
        remove(tmp_filename)

        self.assertEqual(actual_seqs, seqs)

    def test_format_unifrac_sample_mapping(self):
        """format sample mapping works
        """
        a = [[1, 0, 0], [0, 2, 4], [7, 0, 9.0]]
        otu_ids = ['OTUa', 'OTUb', 'OTUc']
        sample_ids = ['Sa', 'Sb', 'Sc']
        result = format_unifrac_sample_mapping(sample_ids, otu_ids, a)
        self.assertEqual(
            result,
            ['OTUa\tSa\t1',
             'OTUb\tSb\t2',
             'OTUb\tSc\t4',
             'OTUc\tSa\t7',
             'OTUc\tSc\t9.0'])

    def test_illumina_data_to_fastq(self):
        """illumina_data_to_fastq functions as expected """
        in1 = (
            "M10",
            "68",
            "1",
            "1",
            "28680",
            "29475",
            "0",
            "1",
            "AACGAAAGGCAGTTTTGGAAGTAGGCGAATTAGGGTAACGCATATAGGATGCTAATACAACGTGAATGAAGTACTGCATCTATGTCACCAGCTTATTACAGCAGCTTGTCATACATGGCCGTACAGGAAACACACATCATAGCATCACACG.",
            "BBBBBBBBBBBBBBBBBBBBBBBBBBBBBBBBBBBBBBBBBBBBBBBBBBBBBBBBBBBBBBBBBBBBBBBBBBBBBBBBBBBBBBBBBBBBBBBBBBBBBBBBBBBBBBBBBBBBBBBBBBBBBBBBBBBBBBBBBBBBBBBBBBBBBBBB",
            "0")
        expected = """@M10_68:1:1:28680:29475#0/1\nAACGAAAGGCAGTTTTGGAAGTAGGCGAATTAGGGTAACGCATATAGGATGCTAATACAACGTGAATGAAGTACTGCATCTATGTCACCAGCTTATTACAGCAGCTTGTCATACATGGCCGTACAGGAAACACACATCATAGCATCACACGN\n+\nBBBBBBBBBBBBBBBBBBBBBBBBBBBBBBBBBBBBBBBBBBBBBBBBBBBBBBBBBBBBBBBBBBBBBBBBBBBBBBBBBBBBBBBBBBBBBBBBBBBBBBBBBBBBBBBBBBBBBBBBBBBBBBBBBBBBBBBBBBBBBBBBBBBBBBBB""", 0

        self.assertEqual(illumina_data_to_fastq(in1), expected)

        expected12 = """@M10_68:1:1:28680:29475#0/1\nAACGAAAGGCAG\n+\nBBBBBBBBBBBB""", 0
        self.assertEqual(
            illumina_data_to_fastq(
                in1,
                number_of_bases=12),
            expected12)

        # different value in the pass filter field
        in2 = (
            "M10",
            "68",
            "1",
            "1",
            "28680",
            "29475",
            "0",
            "1",
            "AACGAAAGGCAGTTTTGGAAGTAGGCGAATTAGGGTAACGCATATAGGATGCTAATACAACGTGAATGAAGTACTGCATCTATGTCACCAGCTTATTACAGCAGCTTGTCATACATGGCCGTACAGGAAACACACATCATAGCATCACACG.",
            "BBBBBBBBBBBBBBBBBBBBBBBBBBBBBBBBBBBBBBBBBBBBBBBBBBBBBBBBBBBBBBBBBBBBBBBBBBBBBBBBBBBBBBBBBBBBBBBBBBBBBBBBBBBBBBBBBBBBBBBBBBBBBBBBBBBBBBBBBBBBBBBBBBBBBBBB",
            "1")
        expected = """@M10_68:1:1:28680:29475#0/1\nAACGAAAGGCAGTTTTGGAAGTAGGCGAATTAGGGTAACGCATATAGGATGCTAATACAACGTGAATGAAGTACTGCATCTATGTCACCAGCTTATTACAGCAGCTTGTCATACATGGCCGTACAGGAAACACACATCATAGCATCACACGN\n+\nBBBBBBBBBBBBBBBBBBBBBBBBBBBBBBBBBBBBBBBBBBBBBBBBBBBBBBBBBBBBBBBBBBBBBBBBBBBBBBBBBBBBBBBBBBBBBBBBBBBBBBBBBBBBBBBBBBBBBBBBBBBBBBBBBBBBBBBBBBBBBBBBBBBBBBBB""", 1

        self.assertEqual(illumina_data_to_fastq(in2), expected)

    def test_illumina_data_to_fastq_no_pass_filter_field(self):
        """illumina_data_to_fastq functions as expected with no pass filter field"""
        in1 = (
            "M10",
            "68",
            "1",
            "1",
            "28680",
            "29475",
            "0",
            "1",
            "AACGAAAGGCAGTTTTGGAAGTAGGCGAATTAGGGTAACGCATATAGGATGCTAATACAACGTGAATGAAGTACTGCATCTATGTCACCAGCTTATTACAGCAGCTTGTCATACATGGCCGTACAGGAAACACACATCATAGCATCACACG.",
            "BBBBBBBBBBBBBBBBBBBBBBBBBBBBBBBBBBBBBBBBBBBBBBBBBBBBBBBBBBBBBBBBBBBBBBBBBBBBBBBBBBBBBBBBBBBBBBBBBBBBBBBBBBBBBBBBBBBBBBBBBBBBBBBBBBBBBBBBBBBBBBBBBBBBBBBB")
        expected = """@M10_68:1:1:28680:29475#0/1\nAACGAAAGGCAGTTTTGGAAGTAGGCGAATTAGGGTAACGCATATAGGATGCTAATACAACGTGAATGAAGTACTGCATCTATGTCACCAGCTTATTACAGCAGCTTGTCATACATGGCCGTACAGGAAACACACATCATAGCATCACACGN\n+\nBBBBBBBBBBBBBBBBBBBBBBBBBBBBBBBBBBBBBBBBBBBBBBBBBBBBBBBBBBBBBBBBBBBBBBBBBBBBBBBBBBBBBBBBBBBBBBBBBBBBBBBBBBBBBBBBBBBBBBBBBBBBBBBBBBBBBBBBBBBBBBBBBBBBBBBB""", 2

        self.assertEqual(illumina_data_to_fastq(in1), expected)

    def test_format_mapping_html_data(self):
        """ Properly formats html string for mapping file errors/warnings """

        header = ['SampleID', 'BarcodeSequence', 'LinkerPrimerSequence',
                  'Description']
        mapping_data = [['Sample1', 'AACCGGTT', 'ACATATT', 'Desc_1'],
                        ['Sample2', 'CCAATTGG', 'ACATATT', 'Desc_2']
                        ]
        errors = []
        warnings = []

        # no errors or warnings, shouldn't get any popup mouseover data

        actual_formatted_html_data = format_mapping_html_data(header,
                                                              mapping_data, errors, warnings)

        self.assertEqual(actual_formatted_html_data,
                         self.expected_formatted_html_no_errors_warnings)

    def test_format_mapping_html_data_errors(self):
        """ Properly formats html string for mapping file errors/warnings """

        header = ['SampleID', 'BarcodeSequence', 'LinkerPrimerSequence',
                  'Description']
        mapping_data = [['Sample1', 'AACCGGTT', 'ACATATT', 'Desc_1'],
                        ['Sample2', 'CCAATTGG', 'ACATATT', 'Desc_2']
                        ]
        errors = ['problem1\t1,2']
        warnings = []

        # Should create a an error popup in the right location

        actual_formatted_html_data = format_mapping_html_data(header,
                                                              mapping_data, errors, warnings)

        self.assertEqual(actual_formatted_html_data,
                         self.expected_formatted_html_errors)

    def test_format_mapping_html_data_warnings(self):
        """ Properly formats html string for mapping file errors/warnings """

        header = ['SampleID', 'BarcodeSequence', 'LinkerPrimerSequence',
                  'Description']
        mapping_data = [['Sample1', 'AACCGGTT', 'ACATATT', 'Desc_1'],
                        ['Sample2', 'CCAATTGG', 'ACATATT', 'Desc_2']
                        ]
        errors = []
        warnings = ['warning1\t2,2']

        # Should create a an warning popup in the right location

        actual_formatted_html_data = format_mapping_html_data(header,
                                                              mapping_data, errors, warnings)

        self.assertEqual(actual_formatted_html_data,
                         self.expected_formatted_html_warnings)

    def test_format_mapping_html_data_non_location_error(self):
        """ Properly formats html string for mapping file errors/warnings """

        header = ['SampleID', 'BarcodeSequence', 'LinkerPrimerSequence',
                  'Description']
        mapping_data = [['Sample1', 'AACCGGTT', 'ACATATT', 'Desc_1'],
                        ['Sample2', 'CCAATTGG', 'ACATATT', 'Desc_2']
                        ]
        errors = ['error1\t-1,-1']
        warnings = []

        # Should list errors with location -1,-1 outside of table

        actual_formatted_html_data = format_mapping_html_data(header,
                                                              mapping_data, errors, warnings)

        self.assertEqual(actual_formatted_html_data,
                         self.expected_formatted_html_data_nonloc_error)

    def test_format_te_prefs(self):
        """ format_te_prefs: this takes a prefs file and generates te lines """

        # define variables
        prefs_dict1 = {'sample_coloring': {'TEST1': {'column': 'TEST1',
                                                     'colors': (('red', (0, 100, 100)), ('blue', (240, 100, 100)))}}}
        prefs_dict2 = {'sample_coloring': {'TEST1': {'column': 'TEST1',
                                                     'colors': {'Sample1': 'red1', 'Sample2': 'blue1'}}}}

        # list expected results
        exp_lines1 = [
            '0,100,100,\n',
            '240,100,100,\n',
            '>defaultTEST1:TEST1\n']
        exp_lines2 = ['Sample1:0,100,100,\n', 'Sample2:240,100,100,\n',
                      '>defaultTEST1:TEST1\n']

        obs_lines1 = format_te_prefs(prefs_dict1)
        self.assertEqual(obs_lines1, exp_lines1)

        obs_lines2 = format_te_prefs(prefs_dict2)
        self.assertEqual(obs_lines1, exp_lines1)

    def test_format_tep_file_lines(self):
        """ format_tep_file_lines: this converts files into tep lines """

        # set variables
        prefs_dict1 = {'sample_coloring': {'TEST1': {'column': 'TEST1',
                                                     'colors': (('red', (0, 100, 100)), ('blue', (240, 100, 100)))}}}
        test_biom2 = parse_biom_table(biom2)

        # test with prefs file
        exp1 = [
            '>>tre\n',
            "['(tax1:0.00000043418318065054,((tax2:0.01932550067944402081,tax3:0.08910446960529855298):0.00000043418318065054,tax4:0.17394765077611337722):0.00000043418318065054,tax5:0.00000043418318065054):0.0;']",
            '\n',
            '>>otm\n#OTU ID\tOTU Metadata\n',
            u'tax1\tk__Bacteria;p__Proteobacteria;',
            '\n',
            u'tax2\tk__Bacteria;p__Cyanobacteria;',
            '\n',
            '>>osm\n',
            '# Constructed from biom file\n#OTU ID\tsam1\tsam2\tConsensus Lineage\ntax1\t7.0\t4.0\tk__Bacteria;p__Proteobacteria\ntax2\t1.0\t2.0\tk__Bacteria;p__Cyanobacteria',
            '\n>>sam\n',
            "['#SampleID\\tcol1\\tcol0\\tDescription', 'sam1\\tv1_3\\tv0_3\\td1', 'sam2\\taval\\tanother\\td2']",
            '\n>>pre\n',
            '0,100,100,\n',
            '240,100,100,\n',
            '>defaultTEST1:TEST1\n']
        obs1 = format_tep_file_lines(test_biom2,
                                     StringIO(
                                         example_mapping_file2.split('\n')),
                                     StringIO(example_tree.split('\n')),
                                     prefs_dict1)

        self.assertEqual(obs1, exp1)

        # test without prefs file
        exp2 = [
            '>>tre\n',
            "['(tax1:0.00000043418318065054,((tax2:0.01932550067944402081,tax3:0.08910446960529855298):0.00000043418318065054,tax4:0.17394765077611337722):0.00000043418318065054,tax5:0.00000043418318065054):0.0;']",
            '\n',
            '>>otm\n#OTU ID\tOTU Metadata\n',
            u'tax1\tk__Bacteria;p__Proteobacteria;',
            '\n',
            u'tax2\tk__Bacteria;p__Cyanobacteria;',
            '\n',
            '>>osm\n',
            '# Constructed from biom file\n#OTU ID\tsam1\tsam2\tConsensus Lineage\ntax1\t7.0\t4.0\tk__Bacteria;p__Proteobacteria\ntax2\t1.0\t2.0\tk__Bacteria;p__Cyanobacteria',
            '\n>>sam\n',
            "['#SampleID\\tcol1\\tcol0\\tDescription', 'sam1\\tv1_3\\tv0_3\\td1', 'sam2\\taval\\tanother\\td2']"]
        obs2 = format_tep_file_lines(test_biom2,
                                     StringIO(
                                         example_mapping_file2.split('\n')),
                                     StringIO(example_tree.split('\n')),
                                     {})

        self.assertEqual(obs2, exp2)

    def test_format_jnlp_file_lines(self):
        """ format_jnlp_file_lines: this converts files into jnlp lines """

        # This can only test the web-based and url listed, since
        # if local, TopiaryExplorer would need to be installed in the same
        # directory on everyones computer
        obs1 = format_jnlp_file_lines(True, 'test', 'test.tep')

        self.assertEqual(''.join(obs1), exp_jnlp_web_url)

    def test_format_fastq_record(self):
        """ Returns fastq record in the correct format """

        label = "test_label"
        seq = "AATTCCGG"
        qual = "12345678"

        actual_lines = format_fastq_record(label, seq, qual)
        expected_lines = '@test_label\nAATTCCGG\n+\n12345678\n'

        self.assertEqual(actual_lines, expected_lines)


example_mapping_file = """#SampleID\tcol1\tcol0\tDescription
#this goes after headers
#this too
bsample\tv1_3\tv0_3\td1
asample\taval\tanother\td2"""

expected_formatted_html_no_errors_warnings = """<html>
<head>

<script type="text/javascript" src="./overlib.js"></script>
</head>
<body bgcolor="white"> <h1>No errors or warnings detected.<br></h1><h1>Mapping file error and warning details.</h1>
Notes for interpreting this report:
<ul>
    <li>Errors will be listed in red, warnings in yellow.
    <li>Mouse over an error or warning in a cell for more details.
    <li>Errors in the header row may mask other errors, so these should be corrected first.
    <li>Modifications to your mapping file to fix certain issues may result in different errors. You should run <tt>validate_mapping_file.py</tt> until no errors (nor warnings, ideally) are found.
</ul>
<p>
Some general rules about formatting mapping files (see <a href="http://qiime.org/documentation/file_formats.html#metadata-mapping-files">here</a> for additional details):
<ul>
    <li>Header characters should only contain alphanumeric and <tt>_</tt> characters only.
    <li>Valid characters for SampleID fields are alphanumeric and <tt>.</tt> only.<br>
    <li>Other fields allow alphanumeric and <tt>+-%./ :,;_</tt> characters.
</ul>
General issues with your mapping file (i.e., those that do not pertain to a particular cell) will be listed here, if any:<table border="1" cellspacing="0" cellpadding="7"><tr></tr></table><br>
<table border="2" cellspacing="0" cellpadding="5">

<tr></tr>
<tr>
<th>SampleID</th><th>BarcodeSequence</th><th>LinkerPrimerSequence</th><th>Description</th>
</tr>

<tr>
<tr><th><tt>Sample1</tt></th><th><tt>AACCGGTT</tt></th><th><tt>ACATATT</tt></th><th><tt>Desc_1</tt></th></tr><tr><th><tt>Sample2</tt></th><th><tt>CCAATTGG</tt></th><th><tt>ACATATT</tt></th><th><tt>Desc_2</tt></th></tr>
</tr>
</table>

</body>
</html>"""

expected_formatted_html_errors = """<html>
<head>

<script type="text/javascript" src="./overlib.js"></script>
</head>
<body bgcolor="white"> <h1>Mapping file error and warning details.</h1>
Notes for interpreting this report:
<ul>
    <li>Errors will be listed in red, warnings in yellow.
    <li>Mouse over an error or warning in a cell for more details.
    <li>Errors in the header row may mask other errors, so these should be corrected first.
    <li>Modifications to your mapping file to fix certain issues may result in different errors. You should run <tt>validate_mapping_file.py</tt> until no errors (nor warnings, ideally) are found.
</ul>
<p>
Some general rules about formatting mapping files (see <a href="http://qiime.org/documentation/file_formats.html#metadata-mapping-files">here</a> for additional details):
<ul>
    <li>Header characters should only contain alphanumeric and <tt>_</tt> characters only.
    <li>Valid characters for SampleID fields are alphanumeric and <tt>.</tt> only.<br>
    <li>Other fields allow alphanumeric and <tt>+-%./ :,;_</tt> characters.
</ul>
General issues with your mapping file (i.e., those that do not pertain to a particular cell) will be listed here, if any:<table border="1" cellspacing="0" cellpadding="7"><tr></tr></table><br>
<table border="2" cellspacing="0" cellpadding="5">

<tr></tr>
<tr>
<th>SampleID</th><th>BarcodeSequence</th><th>LinkerPrimerSequence</th><th>Description</th>
</tr>

<tr>
<tr><th><tt>Sample1</tt></th><th><tt>AACCGGTT</tt></th><th bgcolor=red><a href="javascript:void(0);" onmouseover="return overlib('problem1<br>Location (SampleID,Header Field)<br>Sample1,LinkerPrimerSequence');" onmouseout="return nd();"><font color=white><tt>ACATATT</tt></a></th><th><tt>Desc_1</tt></th></tr><tr><th><tt>Sample2</tt></th><th><tt>CCAATTGG</tt></th><th><tt>ACATATT</tt></th><th><tt>Desc_2</tt></th></tr>
</tr>
</table>

</body>
</html>"""

expected_formatted_html_warnings = """<html>
<head>

<script type="text/javascript" src="./overlib.js"></script>
</head>
<body bgcolor="white"> <h1>Mapping file error and warning details.</h1>
Notes for interpreting this report:
<ul>
    <li>Errors will be listed in red, warnings in yellow.
    <li>Mouse over an error or warning in a cell for more details.
    <li>Errors in the header row may mask other errors, so these should be corrected first.
    <li>Modifications to your mapping file to fix certain issues may result in different errors. You should run <tt>validate_mapping_file.py</tt> until no errors (nor warnings, ideally) are found.
</ul>
<p>
Some general rules about formatting mapping files (see <a href="http://qiime.org/documentation/file_formats.html#metadata-mapping-files">here</a> for additional details):
<ul>
    <li>Header characters should only contain alphanumeric and <tt>_</tt> characters only.
    <li>Valid characters for SampleID fields are alphanumeric and <tt>.</tt> only.<br>
    <li>Other fields allow alphanumeric and <tt>+-%./ :,;_</tt> characters.
</ul>
General issues with your mapping file (i.e., those that do not pertain to a particular cell) will be listed here, if any:<table border="1" cellspacing="0" cellpadding="7"><tr></tr></table><br>
<table border="2" cellspacing="0" cellpadding="5">

<tr></tr>
<tr>
<th>SampleID</th><th>BarcodeSequence</th><th>LinkerPrimerSequence</th><th>Description</th>
</tr>

<tr>
<tr><th><tt>Sample1</tt></th><th><tt>AACCGGTT</tt></th><th><tt>ACATATT</tt></th><th><tt>Desc_1</tt></th></tr><tr><th><tt>Sample2</tt></th><th><tt>CCAATTGG</tt></th><th bgcolor=yellow><a href="javascript:void(0);" onmouseover="return overlib('warning1<br>Location (SampleID,Header Field)<br>Sample2,LinkerPrimerSequence');" onmouseout="return nd();"><font color=black><tt>ACATATT</tt></a></th><th><tt>Desc_2</tt></th></tr>
</tr>
</table>

</body>
</html>"""

expected_formatted_html_data_nonloc_error = """<html>
<head>

<script type="text/javascript" src="./overlib.js"></script>
</head>
<body bgcolor="white"> <h1>Mapping file error and warning details.</h1>
Notes for interpreting this report:
<ul>
    <li>Errors will be listed in red, warnings in yellow.
    <li>Mouse over an error or warning in a cell for more details.
    <li>Errors in the header row may mask other errors, so these should be corrected first.
    <li>Modifications to your mapping file to fix certain issues may result in different errors. You should run <tt>validate_mapping_file.py</tt> until no errors (nor warnings, ideally) are found.
</ul>
<p>
Some general rules about formatting mapping files (see <a href="http://qiime.org/documentation/file_formats.html#metadata-mapping-files">here</a> for additional details):
<ul>
    <li>Header characters should only contain alphanumeric and <tt>_</tt> characters only.
    <li>Valid characters for SampleID fields are alphanumeric and <tt>.</tt> only.<br>
    <li>Other fields allow alphanumeric and <tt>+-%./ :,;_</tt> characters.
</ul>
General issues with your mapping file (i.e., those that do not pertain to a particular cell) will be listed here, if any:<table border="1" cellspacing="0" cellpadding="7"><tr><td bgcolor="red"><font color="white">error1<font color="black"></td></tr></table><br>
<table border="2" cellspacing="0" cellpadding="5">

<tr></tr>
<tr>
<th>SampleID</th><th>BarcodeSequence</th><th>LinkerPrimerSequence</th><th>Description</th>
</tr>

<tr>
<tr><th><tt>Sample1</tt></th><th><tt>AACCGGTT</tt></th><th><tt>ACATATT</tt></th><th><tt>Desc_1</tt></th></tr><tr><th><tt>Sample2</tt></th><th><tt>CCAATTGG</tt></th><th><tt>ACATATT</tt></th><th><tt>Desc_2</tt></th></tr>
</tr>
</table>

</body>
</html>"""

biom1 = """{"rows": [{"id": "tax1", "metadata": {}}, {"id": "tax2", "metadata": {}}, {"id": "tax3", "metadata": {}}, {"id": "tax4", "metadata": {}}, {"id": "endbigtaxon", "metadata": {}}, {"id": "tax6", "metadata": {}}, {"id": "tax7", "metadata": {}}, {"id": "tax8", "metadata": {}}, {"id": "tax9", "metadata": {}}], "format": "Biological Observation Matrix 0.9.0-dev", "data": [[0, 0, 7.0], [0, 1, 4.0], [0, 2, 2.0], [0, 3, 1.0], [1, 0, 1.0], [1, 1, 2.0], [1, 2, 4.0], [1, 3, 7.0], [1, 4, 8.0], [1, 5, 7.0], [1, 6, 4.0], [1, 7, 2.0], [1, 8, 1.0], [2, 5, 1.0], [2, 6, 2.0], [2, 7, 4.0], [2, 8, 7.0], [2, 9, 8.0], [2, 10, 7.0], [2, 11, 4.0], [2, 12, 2.0], [2, 13, 1.0], [3, 10, 1.0], [3, 11, 2.0], [3, 12, 4.0], [3, 13, 7.0], [3, 14, 8.0], [3, 15, 7.0], [3, 16, 4.0], [3, 17, 2.0], [3, 18, 1.0], [4, 15, 1.0], [4, 16, 2.0], [4, 17, 4.0], [4, 18, 7.0], [5, 1, 1.0], [5, 2, 1.0], [6, 6, 2.0], [6, 7, 1.0], [7, 11, 3.0], [7, 12, 1.0], [8, 16, 4.0], [8, 17, 1.0]], "columns": [{"id": "sam1", "metadata": null}, {"id": "sam2", "metadata": null}, {"id": "sam3", "metadata": null}, {"id": "sam4", "metadata": null}, {"id": "sam5", "metadata": null}, {"id": "sam6", "metadata": null}, {"id": "sam7", "metadata": null}, {"id": "sam8", "metadata": null}, {"id": "sam9", "metadata": null}, {"id": "sam_middle", "metadata": null}, {"id": "sam11", "metadata": null}, {"id": "sam12", "metadata": null}, {"id": "sam13", "metadata": null}, {"id": "sam14", "metadata": null}, {"id": "sam15", "metadata": null}, {"id": "sam16", "metadata": null}, {"id": "sam17", "metadata": null}, {"id": "sam18", "metadata": null}, {"id": "sam19", "metadata": null}], "generated_by": "QIIME 1.4.0-dev, svn revision 2520", "matrix_type": "sparse", "shape": [9, 19], "format_url": "http://biom-format.org", "date": "2011-12-20T19:03:28.130403", "type": "OTU table", "id": null, "matrix_element_type": "float"}"""

biom2 = """{"rows": [{"id": "tax1", "metadata": {"taxonomy":["k__Bacteria", "p__Proteobacteria"]}}, {"id": "tax2", "metadata": {"taxonomy":["k__Bacteria", "p__Cyanobacteria"]}}], "format": "Biological Observation Matrix 0.9.0-dev", "data": [[0, 0, 7.0], [0, 1, 4.0],  [1, 0, 1.0], [1, 1, 2.0]], "columns": [{"id": "sam1", "metadata": null}, {"id": "sam2", "metadata": null}], "generated_by": "QIIME 1.4.0-dev, svn revision 2520", "matrix_type": "sparse", "shape": [2, 2], "format_url": "http://biom-format.org", "date": "2011-12-20T19:03:28.130403", "type": "OTU table", "id": null, "matrix_element_type": "float"}"""

example_tree = """(tax1:0.00000043418318065054,((tax2:0.01932550067944402081,tax3:0.08910446960529855298):0.00000043418318065054,tax4:0.17394765077611337722):0.00000043418318065054,tax5:0.00000043418318065054):0.0;"""
example_mapping_file2 = """#SampleID\tcol1\tcol0\tDescription
sam1\tv1_3\tv0_3\td1
sam2\taval\tanother\td2"""

exp_jnlp_web_url = """
<?xml version="1.0" encoding="utf-8"?>

<jnlp codebase="http://topiaryexplorer.sourceforge.net/app/">

    <information>
    <title>TopiaryExplorer</title>
    <vendor>University of Colorado</vendor>
    <description>TopiaryExplorer</description>

    <offline-allowed/>

    </information>

    <security>
        <all-permissions/>
    </security>

    <resources>
        <j2se version="1.6+" initial-heap-size="500M" max-heap-size="2000m" />

        <jar href="topiaryexplorer1.0.jar" />
        <jar href="lib/core.jar" />
        <jar href="lib/itext.jar" />
        <jar href="lib/pdf.jar" />
        <jar href="lib/ojdbc14.jar" />
        <jar href="lib/opengl.jar" />
        <jar href="lib/mysql-connector-java-5.1.10-bin.jar" />
        <jar href="lib/javaws.jar" />
        <jar href="lib/classes12.jar" />
        <jar href="lib/jogl.jar" />
        <jar href="lib/guava-r09.jar" />
    </resources>

    <application-desc main-class="topiaryexplorer.TopiaryExplorer">
    <argument>test</argument>
    </application-desc>
</jnlp>
"""


# run unit tests if run from command-line
if __name__ == '__main__':
    main()<|MERGE_RESOLUTION|>--- conflicted
+++ resolved
@@ -34,13 +34,8 @@
                           format_mapping_html_data, format_te_prefs,
                           format_tep_file_lines, format_jnlp_file_lines,
                           format_fastq_record, format_histograms_two_bins)
-<<<<<<< HEAD
-from biom.parse import parse_biom_table, parse_classic_table_to_rich_table
-from biom.table import SparseTaxonTable
-=======
 from biom.parse import parse_biom_table
 from biom.table import Table
->>>>>>> 76319497
 from StringIO import StringIO
 
 
