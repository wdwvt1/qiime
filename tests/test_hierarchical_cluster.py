#!/usr/bin/env python

__author__ = "Justin Kuczynski"
__copyright__ = "Copyright 2011, The QIIME Project"
__credits__ = ["justin kuczynski"]
__license__ = "GPL"
__version__ = "1.8.0-dev"
__maintainer__ = "Justin Kuczynski"
__email__ = "justinak@gmail.com"

from tempfile import mkstemp

from qiime.hierarchical_cluster import single_file_upgma, single_file_nj
from qiime.format import format_distance_matrix
<<<<<<< HEAD
from cogent.util.unit_test import TestCase, main
=======
from unittest import TestCase, main
from qiime.util import get_tmp_filename
>>>>>>> 456a355b
import os
import numpy


def remove_files(list_of_filepaths, error_on_missing=True):
    missing = []
    for fp in list_of_filepaths:
        try:
            os.remove(fp)
        except OSError:
            missing.append(fp)

    if error_on_missing and missing:
        raise OSError("Some filepaths were not accessible: %s"
                      % '\t'.join(missing))


class FunctionTests(TestCase):

    """Tests"""

    def setUp(self):
        self._paths_to_clean_up = []

    def test_single_file_upgma(self):
        """ single_file_upgma should throw no errors"""

        titles = ['hi', 'ho']
        distdata = numpy.array([[0, .5], [.5, 0.]])
        _, fname = mkstemp(prefix='upgma_', suffix='.txt')
        f = open(fname, 'w')
        self._paths_to_clean_up.append(fname)
        f.write(format_distance_matrix(titles, distdata))
        f.close()

        _, fname2 = mkstemp(prefix='upgma_', suffix='.txt')
        self._paths_to_clean_up.append(fname2)
        single_file_upgma(fname, fname2)
        assert(os.path.exists(fname2))

    def test_single_file_nj(self):
        """ single_file_nj should throw no errors"""

        titles = ['hi', 'ho', 'yo']
        distdata = numpy.array([[0, .5, .3], [.5, 0., .9], [.3, .9, 0.]])
        _, fname = mkstemp(prefix='nj_', suffix='.txt')
        f = open(fname, 'w')
        self._paths_to_clean_up.append(fname)
        f.write(format_distance_matrix(titles, distdata))
        f.close()

        _, fname2 = mkstemp(prefix='nj_', suffix='.txt')
        self._paths_to_clean_up.append(fname2)
        single_file_nj(fname, fname2)
        assert(os.path.exists(fname2))

    def tearDown(self):
        remove_files(self._paths_to_clean_up)


# run tests if called from command line
if __name__ == '__main__':
    main()<|MERGE_RESOLUTION|>--- conflicted
+++ resolved
@@ -12,12 +12,7 @@
 
 from qiime.hierarchical_cluster import single_file_upgma, single_file_nj
 from qiime.format import format_distance_matrix
-<<<<<<< HEAD
-from cogent.util.unit_test import TestCase, main
-=======
 from unittest import TestCase, main
-from qiime.util import get_tmp_filename
->>>>>>> 456a355b
 import os
 import numpy
 
