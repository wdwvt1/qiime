#!/usr/bin/env python
# File created on 13 Jul 2012
from __future__ import division

__author__ = "Greg Caporaso"
__copyright__ = "Copyright 2011, The QIIME project"
__credits__ = ["Greg Caporaso"]
__license__ = "GPL"
__version__ = "1.8.0-dev"
__maintainer__ = "Greg Caporaso"
__email__ = "gregcaporaso@gmail.com"

from os.path import exists
<<<<<<< HEAD
from tempfile import mkstemp

from cogent.util.unit_test import TestCase, main
=======
from unittest import TestCase, main
>>>>>>> 456a355b
from cogent import LoadSeqs
from cogent.util.misc import remove_files
from qiime.util import get_qiime_temp_dir
from qiime.parallel.util import (ParallelWrapper,
                                 BufferedWriter)


class ParallelWrapperTests(TestCase):

    def setUp(self):
        """ """
        # instantiating the abstract class to test some of the more
        # stand-alone methods
        self.pw = ParallelWrapper()

    def test_merge_to_n_commands_even(self):
        """ _merge_to_n_commands functions as expected (even number of cmds)"""
        commands = ['pick_otus.py -h ; mv somthing.txt something_else.txt',
                    'pick_otus.py -g',
                    'pick_otus.py -f',
                    'pick_otus.py -w']

        expected = [
            '/bin/bash ; pick_otus.py -h ; mv somthing.txt something_else.txt ; pick_otus.py -g ; pick_otus.py -f ; pick_otus.py -w ; exit']
        actual = self.pw._merge_to_n_commands(commands, 1)
        self.assertEqual(actual, expected)

        expected = [
            '/bin/bash ; pick_otus.py -h ; mv somthing.txt something_else.txt ; pick_otus.py -g ; exit',
            '/bin/bash ; pick_otus.py -f ; pick_otus.py -w ; exit']
        actual = self.pw._merge_to_n_commands(commands, 2)
        self.assertEqual(actual, expected)

        # rounds to 2 jobs to start
        expected = [
            '/bin/bash ; pick_otus.py -h ; mv somthing.txt something_else.txt ; pick_otus.py -g ; exit',
            '/bin/bash ; pick_otus.py -f ; pick_otus.py -w ; exit']
        actual = self.pw._merge_to_n_commands(commands, 3)
        self.assertEqual(actual, expected)

        expected = [
            '/bin/bash ; pick_otus.py -h ; mv somthing.txt something_else.txt ; exit',
            '/bin/bash ; pick_otus.py -g ; exit',
            '/bin/bash ; pick_otus.py -f ; exit',
            '/bin/bash ; pick_otus.py -w ; exit']
        actual = self.pw._merge_to_n_commands(commands, 4)
        self.assertEqual(actual, expected)

        self.assertRaises(
            ValueError,
            self.pw._merge_to_n_commands,
            commands,
            0)
        self.assertRaises(
            ValueError,
            self.pw._merge_to_n_commands,
            commands,
            -42)

        # jobs to start is much higer than actual jobs
        expected = [
            '/bin/bash ; pick_otus.py -h ; mv somthing.txt something_else.txt ; exit',
            '/bin/bash ; pick_otus.py -g ; exit',
            '/bin/bash ; pick_otus.py -f ; exit',
            '/bin/bash ; pick_otus.py -w ; exit']
        actual = self.pw._merge_to_n_commands(commands, 100)
        self.assertEqual(actual, expected)

        self.assertRaises(
            ValueError,
            self.pw._merge_to_n_commands,
            commands,
            0)
        self.assertRaises(
            ValueError,
            self.pw._merge_to_n_commands,
            commands,
            -42)

    def test_merge_to_n_commands_odd(self):
        """ _merge_to_n_commands functions as expected (odd number of cmds)"""
        commands = ['pick_otus.py -h',
                    'pick_otus.py -g',
                    'pick_otus.py -w']

        expected = [
            '/bin/bash ; pick_otus.py -h ; pick_otus.py -g ; pick_otus.py -w ; exit']
        actual = self.pw._merge_to_n_commands(commands, 1)
        self.assertEqual(actual, expected)

        # rounds to 1 job to start
        expected = [
            '/bin/bash ; pick_otus.py -h ; pick_otus.py -g ; pick_otus.py -w ; exit']
        actual = self.pw._merge_to_n_commands(commands, 2)
        self.assertEqual(actual, expected)

        expected = ['/bin/bash ; pick_otus.py -h ; exit',
                    '/bin/bash ; pick_otus.py -g ; exit',
                    '/bin/bash ; pick_otus.py -w ; exit']
        actual = self.pw._merge_to_n_commands(commands, 3)
        self.assertEqual(actual, expected)

        expected = ['/bin/bash ; pick_otus.py -h ; exit',
                    '/bin/bash ; pick_otus.py -g ; exit',
                    '/bin/bash ; pick_otus.py -w ; exit']
        actual = self.pw._merge_to_n_commands(commands, 4)
        self.assertEqual(actual, expected)

        expected = ['/bin/bash ; pick_otus.py -h ; exit',
                    '/bin/bash ; pick_otus.py -g ; exit',
                    '/bin/bash ; pick_otus.py -w ; exit']
        actual = self.pw._merge_to_n_commands(commands, 100)
        self.assertEqual(actual, expected)

        self.assertRaises(
            ValueError,
            self.pw._merge_to_n_commands,
            commands,
            0)
        self.assertRaises(
            ValueError,
            self.pw._merge_to_n_commands,
            commands,
            -42)

    def test_merge_to_n_commands_alt_params(self):
        """ _merge_to_n_commands functions with alt params"""
        commands = ['pick_otus.py -h',
                    'pick_otus.py -g',
                    'pick_otus.py -w']

        expected = ['pick_otus.py -h ; pick_otus.py -g ; pick_otus.py -w']
        actual = self.pw._merge_to_n_commands(
            commands,
            2,
            command_prefix='',
            command_suffix='')
        self.assertEqual(actual, expected)

        expected = ['pick_otus.py -h ! pick_otus.py -g ! pick_otus.py -w']
        actual = self.pw._merge_to_n_commands(commands, 2, command_prefix='',
                                              command_suffix='', delimiter=' ! ')
        self.assertEqual(actual, expected)

        commands = map(str, range(10))
        actual = self.pw._merge_to_n_commands(commands, 5, command_prefix='',
                                              command_suffix='', delimiter=',')
        expected = ['0,1', '2,3', '4,5', '6,7', '8,9']
        self.assertEqual(actual, expected)

    def test_merge_to_n_commands_w_prefix(self):
        """ _merge_to_n_commands functions as expected (w prefix/suffix)"""
        commands = ['/bin/bash ; pick_otus.py -h ; exit',
                    '/bin/bash;pick_otus.py -g;exit',
                    '/bin/bash ; pick_otus.py -h ; exit ; /bin/bash ; pick_otus.py -w ; exit']
        expected = [
            '/bin/bash ; pick_otus.py -h ; pick_otus.py -g ; pick_otus.py -h ; pick_otus.py -w ; exit']

        actual = self.pw._merge_to_n_commands(
            commands,
            2,
            command_prefix='/bin/bash ;',
            command_suffix='; exit')
        self.assertEqual(actual, expected)
        actual = self.pw._merge_to_n_commands(commands, 2)
        self.assertEqual(actual, expected)

    def test_get_random_job_prefix(self):
        """ get_random_job_prefix functions as expected """

        s1 = self.pw._get_random_job_prefix()
        s2 = self.pw._get_random_job_prefix()
        self.assertNotEqual(s1, s2)
        self.assertEqual(len(s1), 10)
        self.assertEqual(len(s2), 10)

        # different max len
        s1 = self.pw._get_random_job_prefix(max_job_prefix_len=22)
        self.assertEqual(len(s1), 22)

        # fixed_prefix added
        s1 = self.pw._get_random_job_prefix(fixed_prefix='TEST')
        s2 = self.pw._get_random_job_prefix(fixed_prefix='TEST')
        self.assertNotEqual(s1, s2)
        self.assertEqual(len(s1), 10)
        self.assertTrue(s1.startswith('TEST'))
        self.assertTrue(s2.startswith('TEST'))
        # leading/trailing underscores added
        self.assertTrue(s1.startswith('TEST_'))
        self.assertTrue(s1.endswith('_'))

        # no leading/trailing underscores
        s1 = self.pw._get_random_job_prefix(leading_trailing_underscores=False)
        self.assertFalse(s1.startswith('_'))
        self.assertFalse(s1.endswith('_'))

        # combo of all parameters
        s1 = self.pw._get_random_job_prefix(leading_trailing_underscores=False,
                                            fixed_prefix='HELLO', max_job_prefix_len=12)
        self.assertEqual(len(s1), 12)
        self.assertTrue(s1.startswith('HELLO'))
        self.assertFalse(s1.endswith('_'))

    def test_compute_seqs_per_file(self):
        """compute_seqs_per_file functions as expected
        """
        _, temp_fasta_fp = mkstemp(prefix='QiimeScriptUtilTests', 
                                   suffix='.fasta')
        temp_fasta = ['>seq', 'AAACCCCAAATTGG'] * 25
        open(temp_fasta_fp, 'w').write('\n'.join(temp_fasta))

        actual_25 = self.pw._compute_seqs_per_file(temp_fasta_fp, 25)
        actual_2 = self.pw._compute_seqs_per_file(temp_fasta_fp, 2)
        actual_10 = self.pw._compute_seqs_per_file(temp_fasta_fp, 10)
        actual_5 = self.pw._compute_seqs_per_file(temp_fasta_fp, 5)
        actual_40 = self.pw._compute_seqs_per_file(temp_fasta_fp, 40)

        remove_files([temp_fasta_fp])

        self.assertEqual(actual_25, 1)
        self.assertEqual(actual_2, 13)
        self.assertEqual(actual_10, 3)
        self.assertEqual(actual_5, 5)
        self.assertEqual(actual_40, 1)


class BufferedWriterTests(TestCase):

    def setUp(self):
        """ """
        self.files_to_remove = []
        tmp_dir = get_qiime_temp_dir()
        _, self.test_fp = mkstemp(dir=tmp_dir,
                                  prefix='bufWriterTest',
                                  suffix='.txt')
        self.files_to_remove.append(self.test_fp)

    def tearDown(self):
        """ """
        remove_files(self.files_to_remove)

    def test_init(self):
        """BufferedWriter constructor works"""

        b = BufferedWriter(self.test_fp)
        self.assertTrue(exists(self.test_fp))

    def test_write(self):
        """BufferedWriter writes nothing until max buffer reached."""

        b = BufferedWriter(self.test_fp, buf_size=2)
        b.write("1")
        content = open(self.test_fp, "r").readlines()
        self.assertEquals(content, [])

        # still nothing
        b.write("2")
        content = open(self.test_fp, "r").readlines()
        self.assertEquals(content, [])

        # finally, buffer is flushed
        b.write("3")
        content = open(self.test_fp, "r").readlines()
        self.assertEquals(content, ["123"])

    def test_close(self):
        """close() flushes the buffer"""

        b = BufferedWriter(self.test_fp, buf_size=2)
        b.write("1")
        b.close()
        content = open(self.test_fp, "r").readlines()
        self.assertEquals(content, ["1"])

if __name__ == "__main__":
    main()<|MERGE_RESOLUTION|>--- conflicted
+++ resolved
@@ -11,13 +11,9 @@
 __email__ = "gregcaporaso@gmail.com"
 
 from os.path import exists
-<<<<<<< HEAD
 from tempfile import mkstemp
 
-from cogent.util.unit_test import TestCase, main
-=======
 from unittest import TestCase, main
->>>>>>> 456a355b
 from cogent import LoadSeqs
 from cogent.util.misc import remove_files
 from qiime.util import get_qiime_temp_dir
